<<<<<<< HEAD
(defproject storm "0.8.1-experimental-wip2"
=======
(defproject storm "0.8.1-wip7"
>>>>>>> fcc39565
  :source-path "src/clj"
  :test-path "test/clj"
  :java-source-path "src/jvm"
  :javac-options {:debug "true" :fork "true"}
  :resources-path "conf"
  :dev-resources-path "src/dev"
  :repositories {"sonatype" "http://oss.sonatype.org/content/groups/public/"}
  :dependencies [[org.clojure/clojure "1.4.0"]
                 [commons-io "1.4"]
                 [org.apache.commons/commons-exec "1.1"]
                 [storm/libthrift7 "0.7.0"]
                 [clj-time "0.4.1"]
                 [log4j/log4j "1.2.16"]
                 [com.netflix.curator/curator-framework "1.0.1"]
                 [backtype/jzmq "2.1.0"]
                 [com.googlecode.json-simple/json-simple "1.1"]
                 [compojure "0.6.4"]
                 [hiccup "0.3.6"]
                 [ring/ring-jetty-adapter "0.3.11"]
                 [org.clojure/tools.logging "0.2.3"]
                 [org.clojure/math.numeric-tower "0.0.1"]
                 [org.slf4j/slf4j-log4j12 "1.5.8"]
                 [storm/carbonite "1.5.0"]
                 [org.yaml/snakeyaml "1.9"]
                 [org.apache.httpcomponents/httpclient "4.1.1"]
                 [storm/tools.cli "0.2.2"]
                 [com.googlecode.disruptor/disruptor "2.10.1"]
                 [storm/jgrapht "0.8.3"]
                 [com.google.guava/guava "13.0"]
                 ]
  :dev-dependencies [
                     [swank-clojure "1.4.0-SNAPSHOT" :exclusions [org.clojure/clojure]]
                    ]
  :jvm-opts ["-Djava.library.path=/usr/local/lib:/opt/local/lib:/usr/lib"]
  :extra-classpath-dirs ["src/ui"]
  :aot :all
)<|MERGE_RESOLUTION|>--- conflicted
+++ resolved
@@ -1,8 +1,4 @@
-<<<<<<< HEAD
-(defproject storm "0.8.1-experimental-wip2"
-=======
-(defproject storm "0.8.1-wip7"
->>>>>>> fcc39565
+(defproject storm "0.8.1-experimental-wip7"
   :source-path "src/clj"
   :test-path "test/clj"
   :java-source-path "src/jvm"
