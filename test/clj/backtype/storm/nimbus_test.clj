(ns backtype.storm.nimbus-test
  (:use [clojure test])
  (:use [clojure.contrib.def :only [defnk]])
  (:require [backtype.storm.daemon [nimbus :as nimbus]])
  
  (:import [backtype.storm.testing TestWordCounter TestWordSpout TestGlobalCount TestAggregatesCounter])
  (:use [backtype.storm bootstrap testing])
  (:use [backtype.storm.daemon common])
  )

(bootstrap)

(defn storm-component-info [state storm-name]
  (let [storm-id (get-storm-id state storm-name)]
    (reverse-map (storm-task-info state storm-id))))

(defn storm-num-workers [state storm-name]
  (let [storm-id (get-storm-id state storm-name)
        assignment (.assignment-info state storm-id nil)]
    (count (reverse-map (:task->node+port assignment)))
    ))

(defn do-task-heartbeat [cluster storm-id task-id]
  (let [state (:storm-cluster-state cluster)]
    (.task-heartbeat! state storm-id task-id (TaskHeartbeat. (current-time-secs) 10 {}))
    ))

(defn task-assignment [cluster storm-id task-id]
  (let [state (:storm-cluster-state cluster)
        assignment (.assignment-info state storm-id nil)]
    ((:task->node+port assignment) task-id)
    ))

(defn slot-assignments [cluster storm-id]
  (let [state (:storm-cluster-state cluster)
        assignment (.assignment-info state storm-id nil)]
    (reverse-map (:task->node+port assignment))
    ))

(defn task-start-times [cluster storm-id]
  (let [state (:storm-cluster-state cluster)
        assignment (.assignment-info state storm-id nil)]
    (:task->start-time-secs assignment)
    ))

(defnk check-consistency [cluster storm-name :assigned? true]
  (let [state (:storm-cluster-state cluster)
        storm-id (get-storm-id state storm-name)
        task-ids (.task-ids state storm-id)
        assignment (.assignment-info state storm-id nil)
        task->node+port (:task->node+port assignment)
        all-nodes (set (map first (vals task->node+port)))]
    (when assigned?
      (is (= (set task-ids) (set (keys task->node+port)))))
    (doseq [[t s] task->node+port]
      (is (not-nil? s)))
    (is (= all-nodes (set (keys (:node->host assignment)))))
    (doseq [[t s] task->node+port]
      (is (not-nil? ((:task->start-time-secs assignment) t))))
    ))

(deftest test-assignment
  (with-local-cluster [cluster :supervisors 4 :ports-per-supervisor 3 :daemon-conf {SUPERVISOR-ENABLE false TOPOLOGY-ACKERS 0}]
    (let [state (:storm-cluster-state cluster)
          nimbus (:nimbus cluster)
          topology (thrift/mk-topology
                    {"1" (thrift/mk-spout-spec (TestPlannerSpout. false) :parallelism-hint 3)}
                    {"2" (thrift/mk-bolt-spec {"1" :none} (TestPlannerBolt.) :parallelism-hint 4)
                     "3" (thrift/mk-bolt-spec {"2" :none} (TestPlannerBolt.))})
          topology2 (thrift/mk-topology
                     {"1" (thrift/mk-spout-spec (TestPlannerSpout. true) :parallelism-hint 12)}
                     {"2" (thrift/mk-bolt-spec {"1" :none} (TestPlannerBolt.) :parallelism-hint 6)
                      "3" (thrift/mk-bolt-spec {"1" :global} (TestPlannerBolt.) :parallelism-hint 8)
                      "4" (thrift/mk-bolt-spec {"1" :global "2" :none} (TestPlannerBolt.) :parallelism-hint 4)}
                     )
          _ (submit-local-topology nimbus "mystorm" {TOPOLOGY-OPTIMIZE false TOPOLOGY-WORKERS 4} topology)
          task-info (storm-component-info state "mystorm")]
      (check-consistency cluster "mystorm")
      ;; 3 should be assigned once (if it were optimized, we'd have
      ;; different topology)
      (is (= 1 (count (.assignments state nil))))
      (is (= 1 (count (task-info "1"))))
      (is (= 4 (count (task-info "2"))))
      (is (= 1 (count (task-info "3"))))
      (is (= 4 (storm-num-workers state "mystorm")))
      (submit-local-topology nimbus "storm2" {TOPOLOGY-OPTIMIZE false TOPOLOGY-WORKERS 20} topology2)
      (check-consistency cluster "storm2")
      (is (= 2 (count (.assignments state nil))))
      (let [task-info (storm-component-info state "storm2")]
        (is (= 12 (count (task-info "1"))))
        (is (= 6 (count (task-info "2"))))
        (is (= 8 (count (task-info "3"))))
        (is (= 4 (count (task-info "4"))))
        (is (= 8 (storm-num-workers state "storm2")))
        )
      )))

(deftest test-over-parallelism-assignment
  (with-local-cluster [cluster :supervisors 2 :ports-per-supervisor 5 :daemon-conf {SUPERVISOR-ENABLE false TOPOLOGY-ACKERS 0}]
    (let [state (:storm-cluster-state cluster)
          nimbus (:nimbus cluster)
          topology (thrift/mk-topology
                     {"1" (thrift/mk-spout-spec (TestPlannerSpout. true) :parallelism-hint 21)}
                     {"2" (thrift/mk-bolt-spec {"1" :none} (TestPlannerBolt.) :parallelism-hint 9)
                      "3" (thrift/mk-bolt-spec {"1" :none} (TestPlannerBolt.) :parallelism-hint 2)
                      "4" (thrift/mk-bolt-spec {"1" :none} (TestPlannerBolt.) :parallelism-hint 10)}
                     )
          _ (submit-local-topology nimbus "test" {TOPOLOGY-OPTIMIZE false TOPOLOGY-WORKERS 7} topology)
          task-info (storm-component-info state "test")]
      (check-consistency cluster "test")
      (is (= 21 (count (task-info "1"))))
      (is (= 9 (count (task-info "2"))))
      (is (= 2 (count (task-info "3"))))
      (is (= 10 (count (task-info "4"))))
      (is (= 7 (storm-num-workers state "test")))
    )))



(deftest test-kill-storm
  (with-simulated-time-local-cluster [cluster :supervisors 2 :ports-per-supervisor 5
    :daemon-conf {SUPERVISOR-ENABLE false
                  NIMBUS-TASK-TIMEOUT-SECS 30
                  NIMBUS-MONITOR-FREQ-SECS 10
                  TOPOLOGY-ACKERS 0}]
    (letlocals
      (bind conf (:daemon-conf cluster))
      (bind topology (thrift/mk-topology
                       {"1" (thrift/mk-spout-spec (TestPlannerSpout. true) :parallelism-hint 14)}
                       {}
                       ))
      (bind state (:storm-cluster-state cluster))
      (submit-local-topology (:nimbus cluster) "test" {TOPOLOGY-MESSAGE-TIMEOUT-SECS 20} topology)
      (bind storm-id (get-storm-id state "test"))
      (advance-cluster-time cluster 5)
      (is (not-nil? (.storm-base state storm-id nil)))
      (is (not-nil? (.assignment-info state storm-id nil)))
      (.killTopology (:nimbus cluster) "test")
      ;; check that storm is deactivated but alive
      (is (= :killed (-> (.storm-base state storm-id nil) :status :type)))
      (is (not-nil? (.assignment-info state storm-id nil)))
      (advance-cluster-time cluster 18)
      ;; check that storm is deactivated but alive
      (is (= 1 (count (.task-storms state))))
      (is (= 1 (count (.heartbeat-storms state))))
      (advance-cluster-time cluster 3)
      (is (nil? (.storm-base state storm-id nil)))
      (is (nil? (.assignment-info state storm-id nil)))
      (is (empty? (.task-storms state)))

      ;; cleanup happens on monitoring thread
      (advance-cluster-time cluster 11)
      (is (empty? (.heartbeat-storms state)))
      ;; TODO: check that code on nimbus was cleaned up locally...

      (is (thrown? NotAliveException (.killTopology (:nimbus cluster) "lalala")))
      (submit-local-topology (:nimbus cluster) "2test" {TOPOLOGY-MESSAGE-TIMEOUT-SECS 10} topology)
      (is (thrown? AlreadyAliveException (submit-local-topology (:nimbus cluster) "2test" {} topology)))
      (bind storm-id (get-storm-id state "2test"))
      (is (not-nil? (.storm-base state storm-id nil)))
      (.killTopology (:nimbus cluster) "2test")
      (is (thrown? AlreadyAliveException (submit-local-topology (:nimbus cluster) "2test" {} topology)))
      (advance-cluster-time cluster 5)
      (is (= 1 (count (.task-storms state))))
      (is (= 1 (count (.heartbeat-storms state))))
      
      (advance-cluster-time cluster 6)
      (is (nil? (.storm-base state storm-id nil)))
      (is (nil? (.assignment-info state storm-id nil)))
      (advance-cluster-time cluster 11)
      (is (= 0 (count (.task-storms state))))
      (is (= 0 (count (.heartbeat-storms state))))
      
      (submit-local-topology (:nimbus cluster) "test3" {TOPOLOGY-MESSAGE-TIMEOUT-SECS 5} topology)
      (bind storm-id3 (get-storm-id state "test3"))
      (advance-cluster-time cluster 1)
      (.remove-storm! state storm-id3)
      (is (nil? (.storm-base state storm-id3 nil)))
      (is (nil? (.assignment-info state storm-id3 nil)))

      (advance-cluster-time cluster 11)
      (is (= 0 (count (.task-storms state))))
      (is (= 0 (count (.heartbeat-storms state))))

      ;; this guarantees that monitor thread won't trigger for 10 more seconds
      (advance-time-secs! 11)
      (wait-until-cluster-waiting cluster)
      
      (submit-local-topology (:nimbus cluster) "test3" {TOPOLOGY-MESSAGE-TIMEOUT-SECS 5} topology)
      (bind storm-id3 (get-storm-id state "test3"))
      (bind task-id (first (.task-ids state storm-id3)))
      (do-task-heartbeat cluster storm-id3 task-id)
      (.killTopology (:nimbus cluster) "test3")
      (advance-cluster-time cluster 6)
      (is (= 0 (count (.task-storms state))))
      (is (= 1 (count (.heartbeat-storms state))))
      (advance-cluster-time cluster 5)
      (is (= 0 (count (.heartbeat-storms state))))

      ;; test kill with opts
      (submit-local-topology (:nimbus cluster) "test4" {TOPOLOGY-MESSAGE-TIMEOUT-SECS 100} topology)
      (.killTopologyWithOpts (:nimbus cluster) "test4" (doto (KillOptions.) (.set_wait_secs 10)))
      (bind storm-id4 (get-storm-id state "test4"))
      (advance-cluster-time cluster 9)
      (is (not-nil? (.assignment-info state storm-id4 nil)))
      (advance-cluster-time cluster 2)
      (is (nil? (.assignment-info state storm-id4 nil)))      
      )))

(deftest test-reassignment
  (with-simulated-time-local-cluster [cluster :supervisors 2 :ports-per-supervisor 5
    :daemon-conf {SUPERVISOR-ENABLE false
                  NIMBUS-TASK-LAUNCH-SECS 60
                  NIMBUS-TASK-TIMEOUT-SECS 20
                  NIMBUS-MONITOR-FREQ-SECS 10
                  NIMBUS-SUPERVISOR-TIMEOUT-SECS 100
                  TOPOLOGY-ACKERS 0}]
    (letlocals
      (bind conf (:daemon-conf cluster))
      (bind topology (thrift/mk-topology
                       {"1" (thrift/mk-spout-spec (TestPlannerSpout. true) :parallelism-hint 2)}
                       {}
                       ))
      (bind state (:storm-cluster-state cluster))
      (submit-local-topology (:nimbus cluster) "test" {TOPOLOGY-WORKERS 2} topology)
      (check-consistency cluster "test")
      (bind storm-id (get-storm-id state "test"))
      (bind [task-id1 task-id2]  (.task-ids state storm-id))
      (bind ass1 (task-assignment cluster storm-id task-id1))
      (bind ass2 (task-assignment cluster storm-id task-id2))

      (advance-cluster-time cluster 59)
      (do-task-heartbeat cluster storm-id task-id1)
      (do-task-heartbeat cluster storm-id task-id2)

      (advance-cluster-time cluster 13)
      (is (= ass1 (task-assignment cluster storm-id task-id1)))
      (is (= ass2 (task-assignment cluster storm-id task-id2)))
      (do-task-heartbeat cluster storm-id task-id1)

      (advance-cluster-time cluster 11)
      (do-task-heartbeat cluster storm-id task-id1)
      (is (= ass1 (task-assignment cluster storm-id task-id1)))
      (check-consistency cluster "test")

      ; have to wait an extra 10 seconds because nimbus may not
      ; resynchronize its heartbeat time till monitor-time secs after
      (advance-cluster-time cluster 11)
      (do-task-heartbeat cluster storm-id task-id1)
      (is (= ass1 (task-assignment cluster storm-id task-id1)))
      (check-consistency cluster "test")
      
      (advance-cluster-time cluster 11)
      (is (= ass1 (task-assignment cluster storm-id task-id1)))
      (is (not= ass2 (task-assignment cluster storm-id task-id2)))
      (bind ass2 (task-assignment cluster storm-id task-id2))
      (check-consistency cluster "test")

      (advance-cluster-time cluster 31)
      (is (not= ass1 (task-assignment cluster storm-id task-id1)))
      (is (= ass2 (task-assignment cluster storm-id task-id2)))  ; tests launch timeout
      (check-consistency cluster "test")


      (bind ass1 (task-assignment cluster storm-id task-id1))
      (bind active-supervisor (first ass2))
      (kill-supervisor cluster active-supervisor)

      (doseq [i (range 12)]
        (do-task-heartbeat cluster storm-id task-id1)
        (do-task-heartbeat cluster storm-id task-id2)
        (advance-cluster-time cluster 10)
        )
      ;; tests that it doesn't reassign tasks if they're heartbeating even if supervisor times out
      (is (= ass1 (task-assignment cluster storm-id task-id1)))
      (is (= ass2 (task-assignment cluster storm-id task-id2)))
      (check-consistency cluster "test")

      (advance-cluster-time cluster 30)

      (bind ass1 (task-assignment cluster storm-id task-id1))
      (bind ass2 (task-assignment cluster storm-id task-id2))
      (is (not-nil? ass1))
      (is (not-nil? ass2))
      (is (not= active-supervisor (first (task-assignment cluster storm-id task-id2))))
      (is (not= active-supervisor (first (task-assignment cluster storm-id task-id1))))
      (check-consistency cluster "test")

      (doseq [supervisor-id (.supervisors state nil)]
        (kill-supervisor cluster supervisor-id))

      (advance-cluster-time cluster 90)
      (bind ass1 (task-assignment cluster storm-id task-id1))
      (bind ass2 (task-assignment cluster storm-id task-id2))
      (is (nil? ass1))
      (is (nil? ass2))
      (check-consistency cluster "test" :assigned? false)

      (add-supervisor cluster)
      (advance-cluster-time cluster 11)
      (check-consistency cluster "test")
      )))

(defn check-distribution [slot-tasks distribution]
  (let [dist (multi-set (map count (vals slot-tasks)))]
    (is (= dist (multi-set distribution)))
    ))

(defn check-num-nodes [slot-tasks num-nodes]
  (let [nodes (->> slot-tasks keys (map first) set)]
    (is (= num-nodes (count nodes)))
    ))

(deftest test-reassign-squeezed-topology
  (with-simulated-time-local-cluster [cluster :supervisors 1 :ports-per-supervisor 1
    :daemon-conf {SUPERVISOR-ENABLE false
                  NIMBUS-TASK-LAUNCH-SECS 60
                  NIMBUS-TASK-TIMEOUT-SECS 20
                  NIMBUS-MONITOR-FREQ-SECS 10
                  TOPOLOGY-ACKERS 0}]
    (letlocals
      (bind topology (thrift/mk-topology
                        {"1" (thrift/mk-spout-spec (TestPlannerSpout. true) :parallelism-hint 9)}
                        {}))
      (bind state (:storm-cluster-state cluster))
      (submit-local-topology (:nimbus cluster) "test" {TOPOLOGY-WORKERS 4} topology)  ; distribution should be 2, 2, 2, 3 ideally
      (bind storm-id (get-storm-id state "test"))
      (bind slot-tasks (slot-assignments cluster storm-id))
      (check-distribution (slot-assignments cluster storm-id) [9])
      (check-consistency cluster "test")

      (add-supervisor cluster :ports 2)
      (advance-cluster-time cluster 11)
      (bind slot-tasks (slot-assignments cluster storm-id))
      (bind task->start (task-start-times cluster storm-id))
      (check-distribution slot-tasks [3 3 3])
      (check-consistency cluster "test")

      (add-supervisor cluster :ports 8)
      ;; this actually works for any time > 0, since zookeeper fires an event causing immediate reassignment
      ;; doesn't work for time = 0 because it's not waiting for cluster yet, so test might happen before reassignment finishes
      (advance-cluster-time cluster 11)
      (bind slot-tasks2 (slot-assignments cluster storm-id))
      (bind task->start2 (task-start-times cluster storm-id))
      (check-distribution slot-tasks2 [2 2 2 3])
      (check-consistency cluster "test")

      (bind common (first (find-first (fn [[k v]] (= 3 (count v))) slot-tasks2)))
      (is (not-nil? common))
      (is (= (slot-tasks2 common) (slot-tasks common)))
      
      ;; check that start times are changed for everything but the common one
      (bind same-tasks (slot-tasks2 common))
      (bind changed-tasks (apply concat (vals (dissoc slot-tasks2 common))))
      (doseq [t same-tasks]
        (is (= (task->start t) (task->start2 t))))
      (doseq [t changed-tasks]
        (is (not= (task->start t) (task->start2 t))))
      )))

(deftest test-rebalance
  (with-simulated-time-local-cluster [cluster :supervisors 1 :ports-per-supervisor 3
    :daemon-conf {SUPERVISOR-ENABLE false
                  NIMBUS-MONITOR-FREQ-SECS 10
                  TOPOLOGY-MESSAGE-TIMEOUT-SECS 30
                  TOPOLOGY-ACKERS 0}]
    (letlocals
      (bind topology (thrift/mk-topology
                        {"1" (thrift/mk-spout-spec (TestPlannerSpout. true) :parallelism-hint 3)}
                        {}))
      (bind state (:storm-cluster-state cluster))
      (submit-local-topology (:nimbus cluster)
                             "test"
                             {TOPOLOGY-WORKERS 3
                              TOPOLOGY-MESSAGE-TIMEOUT-SECS 60} topology)
      (bind storm-id (get-storm-id state "test"))
      (add-supervisor cluster :ports 3)
      (add-supervisor cluster :ports 3)

      (advance-cluster-time cluster 91)

      (bind slot-tasks (slot-assignments cluster storm-id))
      ;; check that all workers are on one machine
      (check-distribution slot-tasks [1 1 1])
      (check-num-nodes slot-tasks 1)
      (.rebalance (:nimbus cluster) "test" (RebalanceOptions.))

      (advance-cluster-time cluster 31)
      (check-distribution slot-tasks [1 1 1])
      (check-num-nodes slot-tasks 1)


      (advance-cluster-time cluster 30)
      (bind slot-tasks (slot-assignments cluster storm-id))
      (check-distribution slot-tasks [1 1 1])
      (check-num-nodes slot-tasks 3)
      )))

(deftest test-cleans-corrupt
<<<<<<< HEAD
  (let [zk-port (available-port 2181)]
    (with-inprocess-zookeeper zk-port
      (with-local-tmp [nimbus-dir]
        (letlocals
         (bind conf (merge (read-storm-config)
                           {STORM-ZOOKEEPER-SERVERS ["localhost"]
                            STORM-CLUSTER-MODE "local"
                            STORM-ZOOKEEPER-PORT zk-port
                            STORM-LOCAL-DIR nimbus-dir}))
         (bind cluster-state (cluster/mk-storm-cluster-state conf))
         (bind nimbus (nimbus/service-handler conf (nimbus/standalone-nimbus)))
         (bind topology (thrift/mk-topology
                         {"1" (thrift/mk-spout-spec (TestPlannerSpout. true) :parallelism-hint 3)}
                         {}))
         (submit-local-topology nimbus "t1" {} topology)
         (submit-local-topology nimbus "t2" {} topology)
         (bind storm-id1 (get-storm-id cluster-state "t1"))
         (bind storm-id2 (get-storm-id cluster-state "t2"))
         (.shutdown nimbus)
         (rmr (master-stormdist-root conf storm-id1))
         (bind nimbus (nimbus/service-handler conf (nimbus/standalone-nimbus)))
         (is ( = #{storm-id2} (set (.active-storms cluster-state))))
         (.shutdown nimbus)
         (.disconnect cluster-state)
         )))))
=======
  (with-inprocess-zookeeper zk-port
    (with-local-tmp [nimbus-dir]
      (letlocals
       (bind conf (merge (read-storm-config)
                         {STORM-ZOOKEEPER-SERVERS ["localhost"]
                          STORM-CLUSTER-MODE "local"
                          STORM-ZOOKEEPER-PORT zk-port
                          STORM-LOCAL-DIR nimbus-dir}))
       (bind cluster-state (cluster/mk-storm-cluster-state conf))
       (bind nimbus (nimbus/service-handler conf))
       (bind topology (thrift/mk-topology
                       {"1" (thrift/mk-spout-spec (TestPlannerSpout. true) :parallelism-hint 3)}
                       {}))
       (submit-local-topology nimbus "t1" {} topology)
       (submit-local-topology nimbus "t2" {} topology)
       (bind storm-id1 (get-storm-id cluster-state "t1"))
       (bind storm-id2 (get-storm-id cluster-state "t2"))
       (.shutdown nimbus)
       (rmr (master-stormdist-root conf storm-id1))
       (bind nimbus (nimbus/service-handler conf))
       (is ( = #{storm-id2} (set (.active-storms cluster-state))))
       (.shutdown nimbus)
       (.disconnect cluster-state)
       ))))
>>>>>>> 35c70edc

(deftest test-no-overlapping-slots
  ;; test that same node+port never appears across 2 assignments
  )

(deftest test-stateless
  ;; test that nimbus can die and restart without any problems
  )

(deftest test-clean-inbox
  "Tests that the inbox correctly cleans jar files."
  (with-simulated-time
   (with-local-tmp [dir-location]
     (let [dir (File. dir-location)
           mk-file (fn [name seconds-ago]
                     (let [f (File. (str dir-location "/" name))
                           t (- (Time/currentTimeMillis) (* seconds-ago 1000))]
                       (FileUtils/touch f)
                       (.setLastModified f t)))
           assert-files-in-dir (fn [compare-file-names]
                                 (let [file-names (map #(.getName %) (file-seq dir))]
                                   (is (= (sort compare-file-names)
                                          (sort (filter #(.endsWith % ".jar") file-names))
                                          ))))]
       ;; Make three files a.jar, b.jar, c.jar.
       ;; a and b are older than c and should be deleted first.
       (advance-time-secs! 100)
       (doseq [fs [["a.jar" 20] ["b.jar" 20] ["c.jar" 0]]]
         (apply mk-file fs))
       (assert-files-in-dir ["a.jar" "b.jar" "c.jar"])
       (nimbus/clean-inbox dir-location 10)
       (assert-files-in-dir ["c.jar"])
       ;; Cleanit again, c.jar should stay
       (advance-time-secs! 5)
       (nimbus/clean-inbox dir-location 10)
       (assert-files-in-dir ["c.jar"])
       ;; Advance time, clean again, c.jar should be deleted.
       (advance-time-secs! 5)
       (nimbus/clean-inbox dir-location 10)
       (assert-files-in-dir [])
       )))

  )<|MERGE_RESOLUTION|>--- conflicted
+++ resolved
@@ -397,33 +397,6 @@
       )))
 
 (deftest test-cleans-corrupt
-<<<<<<< HEAD
-  (let [zk-port (available-port 2181)]
-    (with-inprocess-zookeeper zk-port
-      (with-local-tmp [nimbus-dir]
-        (letlocals
-         (bind conf (merge (read-storm-config)
-                           {STORM-ZOOKEEPER-SERVERS ["localhost"]
-                            STORM-CLUSTER-MODE "local"
-                            STORM-ZOOKEEPER-PORT zk-port
-                            STORM-LOCAL-DIR nimbus-dir}))
-         (bind cluster-state (cluster/mk-storm-cluster-state conf))
-         (bind nimbus (nimbus/service-handler conf (nimbus/standalone-nimbus)))
-         (bind topology (thrift/mk-topology
-                         {"1" (thrift/mk-spout-spec (TestPlannerSpout. true) :parallelism-hint 3)}
-                         {}))
-         (submit-local-topology nimbus "t1" {} topology)
-         (submit-local-topology nimbus "t2" {} topology)
-         (bind storm-id1 (get-storm-id cluster-state "t1"))
-         (bind storm-id2 (get-storm-id cluster-state "t2"))
-         (.shutdown nimbus)
-         (rmr (master-stormdist-root conf storm-id1))
-         (bind nimbus (nimbus/service-handler conf (nimbus/standalone-nimbus)))
-         (is ( = #{storm-id2} (set (.active-storms cluster-state))))
-         (.shutdown nimbus)
-         (.disconnect cluster-state)
-         )))))
-=======
   (with-inprocess-zookeeper zk-port
     (with-local-tmp [nimbus-dir]
       (letlocals
@@ -433,7 +406,7 @@
                           STORM-ZOOKEEPER-PORT zk-port
                           STORM-LOCAL-DIR nimbus-dir}))
        (bind cluster-state (cluster/mk-storm-cluster-state conf))
-       (bind nimbus (nimbus/service-handler conf))
+       (bind nimbus (nimbus/service-handler conf (nimbus/standalone-nimbus)))
        (bind topology (thrift/mk-topology
                        {"1" (thrift/mk-spout-spec (TestPlannerSpout. true) :parallelism-hint 3)}
                        {}))
@@ -443,12 +416,11 @@
        (bind storm-id2 (get-storm-id cluster-state "t2"))
        (.shutdown nimbus)
        (rmr (master-stormdist-root conf storm-id1))
-       (bind nimbus (nimbus/service-handler conf))
+       (bind nimbus (nimbus/service-handler conf (nimbus/standalone-nimbus)))
        (is ( = #{storm-id2} (set (.active-storms cluster-state))))
        (.shutdown nimbus)
        (.disconnect cluster-state)
        ))))
->>>>>>> 35c70edc
 
 (deftest test-no-overlapping-slots
   ;; test that same node+port never appears across 2 assignments
