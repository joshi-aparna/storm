# Developer documentation

This document summarizes information relevant to Storm committers and contributors.  It includes information about
the development processes and policies as well as the tools we use to facilitate those.

---

Table of Contents

* <a href="#welcome">Welcome!</a>
* <a href="#workflow-and-policies">Workflows</a>
    * <a href="#report-bug">Report a bug</a>
    * <a href="#request-feature">Request a new feature</a>
    * <a href="#contribute-code">Contribute code</a>
    * <a href="#contribute-documentation">Contribute documentation</a>
    * <a href="#pull-requests">Pull requests</a>
        * <a href="#create-pull-request">Create a pull request</a>
        * <a href="#approve-pull-request">Approve a pull request</a>
        * <a href="#merge-pull-request">Merge a pull request or patch</a>
    * <a href="#building">Build the code and run the tests</a>
    * <a href="#packaging">Create a Storm distribution (packaging)</a>
* <a href="#best-practices">Best practices</a>
    * <a href="#best-practices-testing">Testing</a>
* <a href="#tools">Tools</a>
    * <a href="#code-repositories">Source code repositories (git)</a>
    * <a href="#issue-tracking">Issue tracking (JIRA)</a>
* <a href="#questions">Questions?</a>

---

<a name="welcome"></a>

# Welcome!

If you are reading this document then you are interested in contributing to the Storm project -- many thanks for that!
All contributions are welcome: ideas, documentation, code, patches, bug reports, feature requests, etc.  And you do not
need to be a programmer to speak up.


# Workflows

This section explains how to perform common activities such as reporting a bug or merging a pull request.


<a name="report-bug"></a>

## Report a bug

To report a bug you should [open an issue](https://issues.apache.org/jira/browse/STORM) in our issue tracker that
summarizes the bug.  Set the form field "Issue type" to "Bug".  If you have not used the issue tracker before you will
need to register an account (free), log in, and then click on the blue "Create Issue" button in the top navigation bar.

In order to help us understand and fix the bug it would be great if you could provide us with:

1. The steps to reproduce the bug.  This includes information about e.g. the Storm version you were using.
2. The expected behavior.
3. The actual, incorrect behavior.

Feel free to search the issue tracker for existing issues (aka tickets) that already describe the problem;  if there is
such a ticket please add your information as a comment.

**If you want to provide a patch along with your bug report:**
That is great!  In this case please send us a pull request as described in section _Create a pull request_ below.
You can also opt to attach a patch file to the issue ticket, but we prefer pull requests because they are easier to work
with.


<a name="request-feature"></a>

## Request a new feature

To request a new feature you should [open an issue](https://issues.apache.org/jira/browse/STORM) in our issue tracker
and summarize the desired functionality.  Set the form field "Issue type" to "New feature".  If you have not used the
issue tracker before you will need to register an account (free), log in, and then click on the blue "Create Issue"
button in the top navigation bar.

You can also opt to send a message to the [Storm Users mailing list](http://storm.apache.org/community.html).


<a name="contribute-code"></a>

## Contribute code

Before you set out to contribute code we recommend that you familiarize yourself with the Storm codebase, notably by
reading through the
[Implementation documentation](http://storm.apache.org/documentation/Implementation-docs.html).

_If you are interested in contributing code to Storm but do not know where to begin:_
In this case you should
[browse our issue tracker for open issues and tasks](https://issues.apache.org/jira/browse/STORM/?selectedTab=com.atlassian.jira.jira-projects-plugin:issues-panel).
You may want to start with beginner-friendly, easier issues
([newbie issues](https://issues.apache.org/jira/browse/STORM-58?jql=project%20%3D%20STORM%20AND%20labels%20%3D%20newbie%20AND%20status%20%3D%20Open)
and
[trivial issues](https://issues.apache.org/jira/secure/IssueNavigator.jspa?reset=true&jqlQuery=project+%3D+STORM+AND+resolution+%3D+Unresolved+AND+priority+%3D+Trivial+ORDER+BY+key+DESC&mode=hide))
because they require learning about only an isolated portion of the codebase and are a relatively small amount of work.

Please use idiomatic Clojure style, as explained in [this Clojure style guide][clj-SG]. Another useful reference is
the [Clojure Library Coding Standards][clj-LCS]. Perhaps the most important is consistenly writing a clear docstring
for functions, explaining the return value and arguments. As of this writing, the Storm codebase would benefit from
various style improvements.

[clj-SG]: https://github.com/bbatsov/clojure-style-guide
[clj-LCS]: http://dev.clojure.org/display/community/Library+Coding+Standards

Contributions to the Storm codebase should be sent as GitHub pull requests.  See section _Create a pull request_ below
for details.  If there is any problem with the pull request we can iterate on it using the commenting features of
GitHub.

* For _small patches_, feel free to submit pull requests directly for those patches.
* For _larger code contributions_, please use the following process. The idea behind this process is to prevent any
  wasted work and catch design issues early on.

    1. [Open an issue](https://issues.apache.org/jira/browse/STORM) on our issue tracker if a similar issue does not
       exist already.  If a similar issue does exist, then you may consider participating in the work on the existing
       issue.
    2. Comment on the issue with your plan for implementing the issue.  Explain what pieces of the codebase you are
       going to touch and how everything is going to fit together.
    3. Storm committers will iterate with you on the design to make sure you are on the right track.
    4. Implement your issue, create a pull request (see below), and iterate from there.


<a name="contribute-documentation"></a>

## Contribute documentation

Documentation contributions are very welcome!

You can contribute documentation by pull request, as same as code contribution.
Main directory is ```docs/```, and you can refer to docs/README.md for how to build / test website.

<a name="pull-requests"></a>

## Pull requests


<a name="create-pull-request"></a>

### Create a pull request

Pull requests should be done against the read-only git repository at
[https://github.com/apache/storm](https://github.com/apache/storm).

Take a look at [Creating a pull request](https://help.github.com/articles/creating-a-pull-request).  In a nutshell you
need to:

1. [Fork](https://help.github.com/articles/fork-a-repo) the Storm GitHub repository at
   [https://github.com/apache/storm/](https://github.com/apache/storm/) to your personal GitHub
   account.  See [Fork a repo](https://help.github.com/articles/fork-a-repo) for detailed instructions.
2. Commit any changes to your fork.
3. Send a [pull request](https://help.github.com/articles/creating-a-pull-request) to the Storm GitHub repository
   that you forked in step 1.  If your pull request is related to an existing Storm JIRA ticket -- for instance, because
   you reported a bug report via JIRA earlier -- then prefix the title of your pull request with the corresponding JIRA
   ticket number (e.g. `STORM-123: ...`).

You may want to read [Syncing a fork](https://help.github.com/articles/syncing-a-fork) for instructions on how to keep
your fork up to date with the latest changes of the upstream (official) `storm` repository.


<a name="approve-pull-request"></a>

### Approve a pull request

_NOTE: The information in this section may need to be formalized via proper project bylaws._

Pull requests are approved with two +1s from committers and need to be up for at least 72 hours for all committers to
have a chance to comment.  In case it was a committer who sent the pull request than two _different_ committers must +1
the request.


<a name="merge-pull-request"></a>

### Merge a pull request or patch

_This section applies to committers only._

**Important: A pull request must first be properly approved before you are allowed to merge it.**

Committers that are integrating patches or pull requests should use the official Apache repository at
[https://git-wip-us.apache.org/repos/asf/storm.git](https://git-wip-us.apache.org/repos/asf/storm.git).

To pull in a merge request you should generally follow the command line instructions sent out by GitHub.

1. Go to your local copy of the [Apache git repo](https://git-wip-us.apache.org/repos/asf/storm.git), switch
   to the `master` branch, and make sure it is up to date.

        $ git checkout master
        $ git fetch origin
        $ git merge origin/master

2. Create a local branch for integrating and testing the pull request.  You may want to name the branch according to the
   Storm JIRA ticket associated with the pull request (example: `STORM-1234`).

        $ git checkout -b <local_test_branch>  # e.g. git checkout -b STORM-1234

3. Merge the pull request into your local test branch.

        $ git pull <remote_repo_url> <remote_branch>

4.  Assuming that the pull request merges without any conflicts:
    Update the top-level `CHANGELOG.md`, and add in the JIRA ticket number (example: `STORM-1234`) and ticket
    description to the change log.  Make sure that you place the JIRA ticket number in the commit comments where
    applicable.

5. Run any sanity tests that you think are needed.

6. Once you are confident that everything is ok, you can merge your local test branch into your local `master` branch,
   and push the changes back to the official Apache repo.

        # Pull request looks ok, change log was updated, etc.  We are ready for pushing.
        $ git checkout master
        $ git merge <local_test_branch>  # e.g. git merge STORM-1234

        # At this point our local master branch is ready, so now we will push the changes
        # to the official Apache repo.  Note: The read-only mirror on GitHub will be updated
        # automatically a short while after you have pushed to the Apache repo.
        $ git push origin master

7. The last step is updating the corresponding JIRA ticket.  [Go to JIRA](https://issues.apache.org/jira/browse/STORM)
   and resolve the ticket.  Be sure to set the `Fix Version/s` field to the version you pushed your changes to.
   It is usually good practice to thank the author of the pull request for their contribution if you have not done
   so already.


<a name="building"></a>

# Build the code and run the tests

The following commands must be run from the top-level directory.

<<<<<<< HEAD
    # Build the code and run the tests (requires nodejs, python and ruby installed)
=======
    # Build the code and run the tests (requires nodejs, python and ruby installed) 
    # `mvn clean package` will fail because storm-core requires storm-maven-plugin.
    # This plugin should be installed before compiling storm-core.
>>>>>>> 50001f55
    $ mvn clean install

    # Build the code and run the tests, with specifying default test timeout (in millisecond)
    $ export STORM_TEST_TIMEOUT_MS=10000
    $ mvn clean install

    # Build the code but skip the tests
    $ mvn clean install -DskipTests=true

In case you modified `storm.thrift`, you have to regenerate thrift code as java and python code before compiling whole project.

```sh
cd storm-core/src
sh genthrift.sh
```

You can also run tests selectively via the Clojure REPL.  The following example runs the tests in
[auth_test.clj](storm-core/test/clj/backtype/storm/security/auth/auth_test.clj), which has the namespace
`backtype.storm.security.auth.auth-test`.

First, start the REPL from within the relevant sub-project (here: `storm-core`):

    $ cd storm-core/
    $ mvn clojure:repl

Now we run the tests in `auth_test.clj` in the REPL:

```clojure
;; You can use both absolute as well as relative paths to the .clj file.
(load-file "test/clj/backtype/storm/security/auth/auth_test.clj")
(ns backtype.storm.security.auth.auth-test)
(run-tests)
```

> Tip: IDEs such as IntelliJ IDEA support a built-in Clojure REPL, which you can also use to run tests selectively.
> Sometimes you may find that tests pass/fail depending on which REPL you use, which -- although frustrating --
> can be helpful to narrow down errors.


<a name="packaging"></a>

## Create a Storm distribution (packaging)

You can create a _distribution_ (like what you can download from Apache) as follows.  Note that the instructions below
do not use the Maven release plugin because creating an official release is the task of our release manager.

    # First, build the code.
    $ mvn clean install  # you may skip tests with `-DskipTests=true` to save time

    # Create the binary distribution.
    $ cd storm-dist/binary && mvn package

The last command will create Storm binaries at:

    storm-dist/binary/target/apache-storm-<version>.pom
    storm-dist/binary/target/apache-storm-<version>.tar.gz
    storm-dist/binary/target/apache-storm-<version>.zip

including corresponding `*.asc` digital signature files.

After running `mvn package` you may be asked to enter your GPG/PGP credentials (once for each binary file, in fact).
This happens because the packaging step will create `*.asc` digital signatures for all the binaries, and in the workflow
above _your_ GPG private key will be used to create those signatures.

You can verify whether the digital signatures match their corresponding files:

    # Example: Verify the signature of the `.tar.gz` binary.
    $ gpg --verify storm-dist/binary/target/apache-storm-<version>.tar.gz.asc


<a name="best-practices"></a>

# Best practices


<a name="best-practices-testing"></a>

## Testing

Tests should never rely on timing in order to pass.  In Storm can properly test functionality that depends on time by
simulating time, which means we do not have to worry about e.g. random delays failing our tests indeterministically.

If you are testing topologies that do not do full tuple acking, then you should be testing using the "tracked
topologies" utilities in `backtype.storm.testing.clj`.  For example,
[test-acking](storm-core/test/clj/backtype/storm/integration_test.clj) (around line 213) tests the acking system in
Storm using tracked topologies.  Here, the key is the `tracked-wait` function: it will only return when both that many
tuples have been emitted by the spouts _and_ the topology is idle (i.e. no tuples have been emitted nor will be emitted
without further input).  Note that you should not use tracked topologies for topologies that have tick tuples.


<a name="tools"></a>

# Tools


<a name="code-repositories"></a>

## Source code repositories (git)

The source code of Storm is managed via [git](http://git-scm.com/).  For a number of reasons there is more than one git
repository associated with Storm.

* **Committers only:**
  [https://git-wip-us.apache.org/repos/asf/storm.git](https://git-wip-us.apache.org/repos/asf/storm.git)
  is the official and authoritative git repository for Storm, managed under the umbrella of the Apache Software
  Foundation.  Only official Storm committers will interact with this repository.
  When you push the first time to this repository git will prompt you for your username and password.  Use your Apache
  user ID and password, i.e. the credentials you configured via [https://id.apache.org/](https://id.apache.org/) after
  you were [onboarded as a committer](http://www.apache.org/dev/new-committers-guide.html#account-creation).
* **Everybody else:**
  [https://github.com/apache/storm/](https://github.com/apache/storm/) is a read-only mirror of the
  official git repository.  If you are not a Storm committer (most people) this is the repository you should work
  against.  See _Development workflow_ above on how you can create a pull request, for instance.

An automated bot (called _[ASF GitHub Bot](https://issues.apache.org/jira/secure/ViewProfile.jspa?name=githubbot)_ in
[Storm JIRA](https://issues.apache.org/jira/browse/STORM)) runs periodically to merge changes in the
[official Apache repo](https://git-wip-us.apache.org/repos/asf/storm.git) to the read-only
[GitHub mirror repository](https://github.com/apache/storm/), and to merge comments in GitHub pull requests to
the [Storm JIRA](https://issues.apache.org/jira/browse/STORM).


<a name="issue-tracking"></a>

## Issue tracking (JIRA)

Issue tracking includes tasks such as reporting bugs, requesting and collaborating on new features, and administrative
activities for release management.  As an Apache software project we use JIRA as our issue tracking tool.

The Storm JIRA is available at:

* [https://issues.apache.org/jira/browse/STORM](https://issues.apache.org/jira/browse/STORM)


If you do not have a JIRA account yet, then you can create one via the link above (registration is free).


<a name="questions"></a>

# Questions?

If you have any questions after reading this document, then please reach out to us via the
[Storm Developers](http://storm.apache.org/community.html) mailing list.

And of course we also welcome any contributions to improve the information in this document!
<a name="workflow"></a>

<|MERGE_RESOLUTION|>--- conflicted
+++ resolved
@@ -227,13 +227,9 @@
 
 The following commands must be run from the top-level directory.
 
-<<<<<<< HEAD
-    # Build the code and run the tests (requires nodejs, python and ruby installed)
-=======
     # Build the code and run the tests (requires nodejs, python and ruby installed) 
     # `mvn clean package` will fail because storm-core requires storm-maven-plugin.
     # This plugin should be installed before compiling storm-core.
->>>>>>> 50001f55
     $ mvn clean install
 
     # Build the code and run the tests, with specifying default test timeout (in millisecond)
