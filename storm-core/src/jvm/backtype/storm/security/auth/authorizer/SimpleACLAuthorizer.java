--- conflicted
+++ resolved
@@ -98,7 +98,6 @@
 
         String principal = context.principal().getName();
         String user = _ptol.toLocal(context.principal());
-<<<<<<< HEAD
         Set<String> userGroups = new HashSet<String>();
 
         if (_groupMappingProvider != null) {
@@ -108,8 +107,6 @@
                 LOG.warn("Error while trying to fetch user groups",e);
             }
         }
-=======
->>>>>>> 117256b6
 
         if (_admins.contains(principal) || _admins.contains(user)) {
             return true;
