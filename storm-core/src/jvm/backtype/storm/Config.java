/**
 * Licensed to the Apache Software Foundation (ASF) under one
 * or more contributor license agreements.  See the NOTICE file
 * distributed with this work for additional information
 * regarding copyright ownership.  The ASF licenses this file
 * to you under the Apache License, Version 2.0 (the
 * "License"); you may not use this file except in compliance
 * with the License.  You may obtain a copy of the License at
 *
 * http://www.apache.org/licenses/LICENSE-2.0
 *
 * Unless required by applicable law or agreed to in writing, software
 * distributed under the License is distributed on an "AS IS" BASIS,
 * WITHOUT WARRANTIES OR CONDITIONS OF ANY KIND, either express or implied.
 * See the License for the specific language governing permissions and
 * limitations under the License.
 */
package backtype.storm;

import backtype.storm.serialization.IKryoDecorator;
import backtype.storm.serialization.IKryoFactory;
import com.esotericsoftware.kryo.Serializer;
import java.util.ArrayList;
import java.util.HashMap;
import java.util.List;
import java.util.Map;

/**
 * Topology configs are specified as a plain old map. This class provides a
 * convenient way to create a topology config map by providing setter methods for
 * all the configs that can be set. It also makes it easier to do things like add
 * serializations.
 *
 * <p>This class also provides constants for all the configurations possible on
 * a Storm cluster and Storm topology. Each constant is paired with a schema
 * that defines the validity criterion of the corresponding field. Default
 * values for these configs can be found in defaults.yaml.</p>
 *
 * <p>Note that you may put other configurations in any of the configs. Storm
 * will ignore anything it doesn't recognize, but your topologies are free to make
 * use of them by reading them in the prepare method of Bolts or the open method of
 * Spouts.</p>
 */
public class Config extends HashMap<String, Object> {
    //DO NOT CHANGE UNLESS WE ADD IN STATE NOT STORED IN THE PARENT CLASS
    private static final long serialVersionUID = -1550278723792864455L;

    /**
     * This is part of a temporary workaround to a ZK bug, it is the 'scheme:acl' for
     * the user Nimbus and Supervisors use to authenticate with ZK.
     */
    public static final String STORM_ZOOKEEPER_SUPERACL = "storm.zookeeper.superACL";
    public static final Object STORM_ZOOKEEPER_SUPERACL_SCHEMA = String.class;

    /**
     * The transporter for communication among Storm tasks
     */
    public static final String STORM_MESSAGING_TRANSPORT = "storm.messaging.transport";
    public static final Object STORM_MESSAGING_TRANSPORT_SCHEMA = String.class;

    /**
     * Netty based messaging: The buffer size for send/recv buffer
     */
    public static final String STORM_MESSAGING_NETTY_BUFFER_SIZE = "storm.messaging.netty.buffer_size";
    public static final Object STORM_MESSAGING_NETTY_BUFFER_SIZE_SCHEMA = ConfigValidation.IntegerValidator;

    /**
     * Netty based messaging: Sets the backlog value to specify when the channel binds to a local address
     */
    public static final String STORM_MESSAGING_NETTY_SOCKET_BACKLOG = "storm.messaging.netty.socket.backlog";
    public static final Object STORM_MESSAGING_NETTY_SOCKET_BACKLOG_SCHEMA = ConfigValidation.IntegerValidator;

    /**
     * Netty based messaging: The max # of retries that a peer will perform when a remote is not accessible
     */
    public static final String STORM_MESSAGING_NETTY_MAX_RETRIES = "storm.messaging.netty.max_retries";
    public static final Object STORM_MESSAGING_NETTY_MAX_RETRIES_SCHEMA = ConfigValidation.IntegerValidator;

    /**
     * Netty based messaging: The min # of milliseconds that a peer will wait.
     */
    public static final String STORM_MESSAGING_NETTY_MIN_SLEEP_MS = "storm.messaging.netty.min_wait_ms";
    public static final Object STORM_MESSAGING_NETTY_MIN_SLEEP_MS_SCHEMA = ConfigValidation.IntegerValidator;

    /**
     * Netty based messaging: The max # of milliseconds that a peer will wait.
     */
    public static final String STORM_MESSAGING_NETTY_MAX_SLEEP_MS = "storm.messaging.netty.max_wait_ms";
    public static final Object STORM_MESSAGING_NETTY_MAX_SLEEP_MS_SCHEMA = ConfigValidation.IntegerValidator;

    /**
     * Netty based messaging: The # of worker threads for the server.
     */
    public static final String STORM_MESSAGING_NETTY_SERVER_WORKER_THREADS = "storm.messaging.netty.server_worker_threads";
    public static final Object STORM_MESSAGING_NETTY_SERVER_WORKER_THREADS_SCHEMA = ConfigValidation.IntegerValidator;

    /**
     * Netty based messaging: The # of worker threads for the client.
     */
    public static final String STORM_MESSAGING_NETTY_CLIENT_WORKER_THREADS = "storm.messaging.netty.client_worker_threads";
    public static final Object STORM_MESSAGING_NETTY_CLIENT_WORKER_THREADS_SCHEMA = ConfigValidation.IntegerValidator;

    /**
     * If the Netty messaging layer is busy, the Netty client will try to batch message as more as possible up to the size of STORM_NETTY_MESSAGE_BATCH_SIZE bytes
     */
    public static final String STORM_NETTY_MESSAGE_BATCH_SIZE = "storm.messaging.netty.transfer.batch.size";
    public static final Object STORM_NETTY_MESSAGE_BATCH_SIZE_SCHEMA = ConfigValidation.IntegerValidator;

    /**
     * We check with this interval that whether the Netty channel is writable and try to write pending messages
     */
    public static final String STORM_NETTY_FLUSH_CHECK_INTERVAL_MS = "storm.messaging.netty.flush.check.interval.ms";
    public static final Object STORM_NETTY_FLUSH_CHECK_INTERVAL_MS_SCHEMA = ConfigValidation.IntegerValidator;

    /**
     * Netty based messaging: Is authentication required for Netty messaging from client worker process to server worker process.
     */
    public static final String STORM_MESSAGING_NETTY_AUTHENTICATION = "storm.messaging.netty.authentication";
    public static final Object STORM_MESSAGING_NETTY_AUTHENTICATION_SCHEMA = Boolean.class;

    /**
     * The delegate for serializing metadata, should be used for serialized objects stored in zookeeper and on disk.
     * This is NOT used for compressing serialized tuples sent between topologies.
     */
    public static final String STORM_META_SERIALIZATION_DELEGATE = "storm.meta.serialization.delegate";
    public static final Object STORM_META_SERIALIZATION_DELEGATE_SCHEMA = String.class;

    /**
     * A list of hosts of ZooKeeper servers used to manage the cluster.
     */
    public static final String STORM_ZOOKEEPER_SERVERS = "storm.zookeeper.servers";
    public static final Object STORM_ZOOKEEPER_SERVERS_SCHEMA = ConfigValidation.StringsValidator;

    /**
     * The port Storm will use to connect to each of the ZooKeeper servers.
     */
    public static final String STORM_ZOOKEEPER_PORT = "storm.zookeeper.port";
    public static final Object STORM_ZOOKEEPER_PORT_SCHEMA = ConfigValidation.IntegerValidator;

    /**
     * A directory on the local filesystem used by Storm for any local
     * filesystem usage it needs. The directory must exist and the Storm daemons must
     * have permission to read/write from this location.
     */
    public static final String STORM_LOCAL_DIR = "storm.local.dir";
    public static final Object STORM_LOCAL_DIR_SCHEMA = String.class;

    /**
     * A global task scheduler used to assign topologies's tasks to supervisors' wokers.
     *
     * If this is not set, a default system scheduler will be used.
     */
    public static final String STORM_SCHEDULER = "storm.scheduler";
    public static final Object STORM_SCHEDULER_SCHEMA = String.class;

    /**
     * The mode this Storm cluster is running in. Either "distributed" or "local".
     */
    public static final String STORM_CLUSTER_MODE = "storm.cluster.mode";
    public static final Object STORM_CLUSTER_MODE_SCHEMA = String.class;

    /**
     * The hostname the supervisors/workers should report to nimbus. If unset, Storm will
     * get the hostname to report by calling <code>InetAddress.getLocalHost().getCanonicalHostName()</code>.
     *
     * You should set this config when you dont have a DNS which supervisors/workers
     * can utilize to find each other based on hostname got from calls to
     * <code>InetAddress.getLocalHost().getCanonicalHostName()</code>.
     */
    public static final String STORM_LOCAL_HOSTNAME = "storm.local.hostname";
    public static final Object STORM_LOCAL_HOSTNAME_SCHEMA = String.class;

    /**
     * The plugin that will convert a principal to a local user.
     */
    public static final String STORM_PRINCIPAL_TO_LOCAL_PLUGIN = "storm.principal.tolocal";
    public static final Object STORM_PRINCIPAL_TO_LOCAL_PLUGIN_SCHEMA = String.class;

    /**
     * The plugin that will provide user groups service
     */
    public static final String STORM_GROUP_MAPPING_SERVICE_PROVIDER_PLUGIN = "storm.group.mapping.service";
    public static final Object STORM_GROUP_MAPPING_SERVICE_PROVIDER_PLUGIN_SCHEMA = String.class;

    /**
     * Max no.of seconds group mapping service will cache user groups
     */
    public static final String STORM_GROUP_MAPPING_SERVICE_CACHE_DURATION_SECS = "storm.group.mapping.service.cache.duration.secs";
    public static final Object STORM_GROUP_MAPPING_SERVICE_CACHE_DURATION_SECS_SCHEMA = Number.class;

    /**
     * The default transport plug-in for Thrift client/server communication
     */
    public static final String STORM_THRIFT_TRANSPORT_PLUGIN = "storm.thrift.transport";
    public static final Object STORM_THRIFT_TRANSPORT_PLUGIN_SCHEMA = String.class;

    /**
     * The serializer class for ListDelegate (tuple payload).
     * The default serializer will be ListDelegateSerializer
     */
    public static final String TOPOLOGY_TUPLE_SERIALIZER = "topology.tuple.serializer";
    public static final Object TOPOLOGY_TUPLE_SERIALIZER_SCHEMA = String.class;

    /**
     * Try to serialize all tuples, even for local transfers.  This should only be used
     * for testing, as a sanity check that all of your tuples are setup properly.
     */
    public static final String TOPOLOGY_TESTING_ALWAYS_TRY_SERIALIZE = "topology.testing.always.try.serialize";
    public static final Object TOPOLOGY_TESTING_ALWAYS_TRY_SERIALIZE_SCHEMA = Boolean.class;

    /**
     * Whether or not to use ZeroMQ for messaging in local mode. If this is set
     * to false, then Storm will use a pure-Java messaging system. The purpose
     * of this flag is to make it easy to run Storm in local mode by eliminating
     * the need for native dependencies, which can be difficult to install.
     *
     * Defaults to false.
     */
    public static final String STORM_LOCAL_MODE_ZMQ = "storm.local.mode.zmq";
    public static final Object STORM_LOCAL_MODE_ZMQ_SCHEMA = Boolean.class;

    /**
     * The root location at which Storm stores data in ZooKeeper.
     */
    public static final String STORM_ZOOKEEPER_ROOT = "storm.zookeeper.root";
    public static final Object STORM_ZOOKEEPER_ROOT_SCHEMA = String.class;

    /**
     * The session timeout for clients to ZooKeeper.
     */
    public static final String STORM_ZOOKEEPER_SESSION_TIMEOUT = "storm.zookeeper.session.timeout";
    public static final Object STORM_ZOOKEEPER_SESSION_TIMEOUT_SCHEMA = ConfigValidation.IntegerValidator;

    /**
     * The connection timeout for clients to ZooKeeper.
     */
    public static final String STORM_ZOOKEEPER_CONNECTION_TIMEOUT = "storm.zookeeper.connection.timeout";
    public static final Object STORM_ZOOKEEPER_CONNECTION_TIMEOUT_SCHEMA = ConfigValidation.IntegerValidator;

    /**
     * The number of times to retry a Zookeeper operation.
     */
    public static final String STORM_ZOOKEEPER_RETRY_TIMES="storm.zookeeper.retry.times";
    public static final Object STORM_ZOOKEEPER_RETRY_TIMES_SCHEMA = ConfigValidation.IntegerValidator;

    /**
     * The interval between retries of a Zookeeper operation.
     */
    public static final String STORM_ZOOKEEPER_RETRY_INTERVAL="storm.zookeeper.retry.interval";
    public static final Object STORM_ZOOKEEPER_RETRY_INTERVAL_SCHEMA = ConfigValidation.IntegerValidator;

    /**
     * The ceiling of the interval between retries of a Zookeeper operation.
     */
    public static final String STORM_ZOOKEEPER_RETRY_INTERVAL_CEILING="storm.zookeeper.retry.intervalceiling.millis";
    public static final Object STORM_ZOOKEEPER_RETRY_INTERVAL_CEILING_SCHEMA = ConfigValidation.IntegerValidator;

    /**
     * The cluster Zookeeper authentication scheme to use, e.g. "digest". Defaults to no authentication.
     */
    public static final String STORM_ZOOKEEPER_AUTH_SCHEME="storm.zookeeper.auth.scheme";
    public static final Object STORM_ZOOKEEPER_AUTH_SCHEME_SCHEMA = String.class;

    /**
     * A string representing the payload for cluster Zookeeper authentication.
     * It gets serialized using UTF-8 encoding during authentication.
     * Note that if this is set to something with a secret (as when using
     * digest authentication) then it should only be set in the
     * storm-cluster-auth.yaml file.
     * This file storm-cluster-auth.yaml should then be protected with
     * appropriate permissions that deny access from workers.
     */
    public static final String STORM_ZOOKEEPER_AUTH_PAYLOAD="storm.zookeeper.auth.payload";
    public static final Object STORM_ZOOKEEPER_AUTH_PAYLOAD_SCHEMA = String.class;

    /**
     * The topology Zookeeper authentication scheme to use, e.g. "digest". Defaults to no authentication.
     */
    public static final String STORM_ZOOKEEPER_TOPOLOGY_AUTH_SCHEME="storm.zookeeper.topology.auth.scheme";
    public static final Object STORM_ZOOKEEPER_TOPOLOGY_AUTH_SCHEME_SCHEMA = String.class;

    /**
     * A string representing the payload for topology Zookeeper authentication. It gets serialized using UTF-8 encoding during authentication.
     */
    public static final String STORM_ZOOKEEPER_TOPOLOGY_AUTH_PAYLOAD="storm.zookeeper.topology.auth.payload";
    public static final Object STORM_ZOOKEEPER_TOPOLOGY_AUTH_PAYLOAD_SCHEMA = String.class;

    /**
     * The id assigned to a running topology. The id is the storm name with a unique nonce appended.
     */
    public static final String STORM_ID = "storm.id";
    public static final Object STORM_ID_SCHEMA = String.class;

    /**
     * The number of times to retry a Nimbus operation.
     */
    public static final String STORM_NIMBUS_RETRY_TIMES="storm.nimbus.retry.times";
    public static final Object STORM_NIMBUS_RETRY_TIMES_SCHEMA = Number.class;

    /**
     * The starting interval between exponential backoff retries of a Nimbus operation.
     */
    public static final String STORM_NIMBUS_RETRY_INTERVAL="storm.nimbus.retry.interval.millis";
    public static final Object STORM_NIMBUS_RETRY_INTERVAL_SCHEMA = Number.class;

    /**
     * The ceiling of the interval between retries of a client connect to Nimbus operation.
     */
    public static final String STORM_NIMBUS_RETRY_INTERVAL_CEILING="storm.nimbus.retry.intervalceiling.millis";
    public static final Object STORM_NIMBUS_RETRY_INTERVAL_CEILING_SCHEMA = Number.class;

    /**
     * The Nimbus transport plug-in for Thrift client/server communication
     */
    public static final String NIMBUS_THRIFT_TRANSPORT_PLUGIN = "nimbus.thrift.transport";
    public static final Object NIMBUS_THRIFT_TRANSPORT_PLUGIN_SCHEMA = String.class;

    /**
     * List of seed nimbus hosts:port to use for leader nimbus discovery.
     */
    public static final String NIMBUS_SEEDS = "nimbus.seeds";
    public static final Object NIMBUS_SEEDS_SCHEMA = ConfigValidation.StringsValidator;

    /**
     * Which port the Thrift interface of Nimbus should run on. Clients should
     * connect to this port to upload jars and submit topologies.
     */
    public static final String NIMBUS_THRIFT_PORT = "nimbus.thrift.port";
    public static final Object NIMBUS_THRIFT_PORT_SCHEMA = ConfigValidation.IntegerValidator;

    /**
     * The number of threads that should be used by the nimbus thrift server.
     */
    public static final String NIMBUS_THRIFT_THREADS = "nimbus.thrift.threads";
    public static final Object NIMBUS_THRIFT_THREADS_SCHEMA = Number.class;

    /**
     * A list of users that are cluster admins and can run any command.  To use this set
     * nimbus.authorizer to backtype.storm.security.auth.authorizer.SimpleACLAuthorizer
     */
    public static final String NIMBUS_ADMINS = "nimbus.admins";
    public static final Object NIMBUS_ADMINS_SCHEMA = ConfigValidation.StringsValidator;

    /**
     * A list of users that are the only ones allowed to run user operation on storm cluster.
     * To use this set nimbus.authorizer to backtype.storm.security.auth.authorizer.SimpleACLAuthorizer
     */
    public static final String NIMBUS_USERS = "nimbus.users";
    public static final Object NIMBUS_USERS_SCHEMA = ConfigValidation.StringsValidator;

    /**
     * A list of groups , users belong to these groups are the only ones allowed to run user operation on storm cluster.
     * To use this set nimbus.authorizer to backtype.storm.security.auth.authorizer.SimpleACLAuthorizer
     */
    public static final String NIMBUS_GROUPS = "nimbus.groups";
    public static final Object NIMBUS_GROUPS_SCHEMA = ConfigValidation.StringsValidator;

    /**
     * A list of users that run the supervisors and should be authorized to interact with
     * nimbus as a supervisor would.  To use this set
     * nimbus.authorizer to backtype.storm.security.auth.authorizer.SimpleACLAuthorizer
     */
    public static final String NIMBUS_SUPERVISOR_USERS = "nimbus.supervisor.users";
    public static final Object NIMBUS_SUPERVISOR_USERS_SCHEMA = ConfigValidation.StringsValidator;

    /**
     * The maximum buffer size thrift should use when reading messages.
     */
    public static final String NIMBUS_THRIFT_MAX_BUFFER_SIZE = "nimbus.thrift.max_buffer_size";
    public static final Object NIMBUS_THRIFT_MAX_BUFFER_SIZE_SCHEMA = ConfigValidation.IntegerValidator;

    /**
     * This parameter is used by the storm-deploy project to configure the
     * jvm options for the nimbus daemon.
     */
    public static final String NIMBUS_CHILDOPTS = "nimbus.childopts";
    public static final Object NIMBUS_CHILDOPTS_SCHEMA = String.class;


    /**
     * How long without heartbeating a task can go before nimbus will consider the
     * task dead and reassign it to another location.
     */
    public static final String NIMBUS_TASK_TIMEOUT_SECS = "nimbus.task.timeout.secs";
    public static final Object NIMBUS_TASK_TIMEOUT_SECS_SCHEMA = ConfigValidation.IntegerValidator;


    /**
     * How often nimbus should wake up to check heartbeats and do reassignments. Note
     * that if a machine ever goes down Nimbus will immediately wake up and take action.
     * This parameter is for checking for failures when there's no explicit event like that
     * occuring.
     */
    public static final String NIMBUS_MONITOR_FREQ_SECS = "nimbus.monitor.freq.secs";
    public static final Object NIMBUS_MONITOR_FREQ_SECS_SCHEMA = ConfigValidation.IntegerValidator;

    /**
     * How often nimbus should wake the cleanup thread to clean the inbox.
     * @see NIMBUS_INBOX_JAR_EXPIRATION_SECS
     */
    public static final String NIMBUS_CLEANUP_INBOX_FREQ_SECS = "nimbus.cleanup.inbox.freq.secs";
    public static final Object NIMBUS_CLEANUP_INBOX_FREQ_SECS_SCHEMA = ConfigValidation.IntegerValidator;

    /**
     * The length of time a jar file lives in the inbox before being deleted by the cleanup thread.
     *
     * Probably keep this value greater than or equal to NIMBUS_CLEANUP_INBOX_JAR_EXPIRATION_SECS.
     * Note that the time it takes to delete an inbox jar file is going to be somewhat more than
     * NIMBUS_CLEANUP_INBOX_JAR_EXPIRATION_SECS (depending on how often NIMBUS_CLEANUP_FREQ_SECS
     * is set to).
     * @see NIMBUS_CLEANUP_FREQ_SECS
     */
    public static final String NIMBUS_INBOX_JAR_EXPIRATION_SECS = "nimbus.inbox.jar.expiration.secs";
    public static final Object NIMBUS_INBOX_JAR_EXPIRATION_SECS_SCHEMA = ConfigValidation.IntegerValidator;

    /**
     * How long before a supervisor can go without heartbeating before nimbus considers it dead
     * and stops assigning new work to it.
     */
    public static final String NIMBUS_SUPERVISOR_TIMEOUT_SECS = "nimbus.supervisor.timeout.secs";
    public static final Object NIMBUS_SUPERVISOR_TIMEOUT_SECS_SCHEMA = ConfigValidation.IntegerValidator;

    /**
     * A special timeout used when a task is initially launched. During launch, this is the timeout
     * used until the first heartbeat, overriding nimbus.task.timeout.secs.
     *
     * <p>A separate timeout exists for launch because there can be quite a bit of overhead
     * to launching new JVM's and configuring them.</p>
     */
    public static final String NIMBUS_TASK_LAUNCH_SECS = "nimbus.task.launch.secs";
    public static final Object NIMBUS_TASK_LAUNCH_SECS_SCHEMA = ConfigValidation.IntegerValidator;

    /**
     * Whether or not nimbus should reassign tasks if it detects that a task goes down.
     * Defaults to true, and it's not recommended to change this value.
     */
    public static final String NIMBUS_REASSIGN = "nimbus.reassign";
    public static final Object NIMBUS_REASSIGN_SCHEMA = Boolean.class;

    /**
     * During upload/download with the master, how long an upload or download connection is idle
     * before nimbus considers it dead and drops the connection.
     */
    public static final String NIMBUS_FILE_COPY_EXPIRATION_SECS = "nimbus.file.copy.expiration.secs";
    public static final Object NIMBUS_FILE_COPY_EXPIRATION_SECS_SCHEMA = ConfigValidation.IntegerValidator;

    /**
     * A custom class that implements ITopologyValidator that is run whenever a
     * topology is submitted. Can be used to provide business-specific logic for
     * whether topologies are allowed to run or not.
     */
    public static final String NIMBUS_TOPOLOGY_VALIDATOR = "nimbus.topology.validator";
    public static final Object NIMBUS_TOPOLOGY_VALIDATOR_SCHEMA = String.class;

    /**
     * Class name for authorization plugin for Nimbus
     */
    public static final String NIMBUS_AUTHORIZER = "nimbus.authorizer";
    public static final Object NIMBUS_AUTHORIZER_SCHEMA = String.class;


    /**
     * Impersonation user ACL config entries.
     */
    public static final String NIMBUS_IMPERSONATION_AUTHORIZER = "nimbus.impersonation.authorizer";
    public static final Object NIMBUS_IMPERSONATION_AUTHORIZER_SCHEMA = String.class;


    /**
     * Impersonation user ACL config entries.
     */
    public static final String NIMBUS_IMPERSONATION_ACL = "nimbus.impersonation.acl";
    public static final Object NIMBUS_IMPERSONATION_ACL_SCHEMA = ConfigValidation.MapOfStringToMapValidator;

    /**
     * How often nimbus should wake up to renew credentials if needed.
     */
    public static final String NIMBUS_CREDENTIAL_RENEW_FREQ_SECS = "nimbus.credential.renewers.freq.secs";
    public static final Object NIMBUS_CREDENTIAL_RENEW_FREQ_SECS_SCHEMA = Number.class;

    /**
     * A list of credential renewers that nimbus should load.
     */
    public static final String NIMBUS_CREDENTIAL_RENEWERS = "nimbus.credential.renewers.classes";
    public static final Object NIMBUS_CREDENTIAL_RENEWERS_SCHEMA = ConfigValidation.StringsValidator;

    /**
     * A list of plugins that nimbus should load during submit topology to populate
     * credentials on user's behalf.
     */
    public static final String NIMBUS_AUTO_CRED_PLUGINS = "nimbus.autocredential.plugins.classes";
    public static final Object NIMBUS_AUTO_CRED_PLUGINS_SCHEMA = ConfigValidation.StringsValidator;

    /**
     * Storm UI binds to this host/interface.
     */
    public static final String UI_HOST = "ui.host";
    public static final Object UI_HOST_SCHEMA = String.class;

    /**
     * Storm UI binds to this port.
     */
    public static final String UI_PORT = "ui.port";
    public static final Object UI_PORT_SCHEMA = ConfigValidation.IntegerValidator;

    /**
     * HTTP UI port for log viewer
     */
    public static final String LOGVIEWER_PORT = "logviewer.port";
    public static final Object LOGVIEWER_PORT_SCHEMA = ConfigValidation.IntegerValidator;

    /**
     * Childopts for log viewer java process.
     */
    public static final String LOGVIEWER_CHILDOPTS = "logviewer.childopts";
    public static final Object LOGVIEWER_CHILDOPTS_SCHEMA = String.class;

    /**
     * How often to clean up old log files
     */
    public static final String LOGVIEWER_CLEANUP_INTERVAL_SECS = "logviewer.cleanup.interval.secs";
    public static final Object LOGVIEWER_CLEANUP_INTERVAL_SECS_SCHEMA = ConfigValidation.PositiveIntegerValidator;

    /**
     * How many minutes since a log was last modified for the log to be considered for clean-up
     */
    public static final String LOGVIEWER_CLEANUP_AGE_MINS = "logviewer.cleanup.age.mins";
    public static final Object LOGVIEWER_CLEANUP_AGE_MINS_SCHEMA = ConfigValidation.PositiveIntegerValidator;

    /**
     * Storm Logviewer HTTPS port
     */
    public static final String LOGVIEWER_HTTPS_PORT = "logviewer.https.port";
    public static final Object LOGVIEWER_HTTPS_PORT_SCHEMA = Number.class;

    /**
     * Path to the keystore containing the certs used by Storm Logviewer for HTTPS communications
     */
    public static final String LOGVIEWER_HTTPS_KEYSTORE_PATH = "logviewer.https.keystore.path";
    public static final Object LOGVIEWER_HTTPS_KEYSTORE_PATH_SCHEMA = String.class;

    /**
     * Password for the keystore for HTTPS for Storm Logviewer
     */
    public static final String LOGVIEWER_HTTPS_KEYSTORE_PASSWORD = "logviewer.https.keystore.password";
    public static final Object LOGVIEWER_HTTPS_KEYSTORE_PASSWORD_SCHEMA = String.class;

    /**
     * Type of the keystore for HTTPS for Storm Logviewer.
     * see http://docs.oracle.com/javase/8/docs/api/java/security/KeyStore.html for more details.
     */
    public static final String LOGVIEWER_HTTPS_KEYSTORE_TYPE = "logviewer.https.keystore.type";
    public static final Object LOGVIEWER_HTTPS_KEYSTORE_TYPE_SCHEMA = String.class;

    /**
     * Password to the private key in the keystore for settting up HTTPS (SSL).
     */
    public static final String LOGVIEWER_HTTPS_KEY_PASSWORD = "logviewer.https.key.password";
    public static final Object LOGVIEWER_HTTPS_KEY_PASSWORD_SCHEMA = String.class;

    /**
     * Path to the truststore containing the certs used by Storm Logviewer for HTTPS communications
     */
    public static final String LOGVIEWER_HTTPS_TRUSTSTORE_PATH = "logviewer.https.truststore.path";
    public static final Object LOGVIEWER_HTTPS_TRUSTSTORE_PATH_SCHEMA = String.class;

    /**
     * Password for the truststore for HTTPS for Storm Logviewer
     */
    public static final String LOGVIEWER_HTTPS_TRUSTSTORE_PASSWORD = "logviewer.https.truststore.password";
    public static final Object LOGVIEWER_HTTPS_TRUSTSTORE_PASSWORD_SCHEMA = String.class;

    /**
     * Type of the truststore for HTTPS for Storm Logviewer.
     * see http://docs.oracle.com/javase/8/docs/api/java/security/Truststore.html for more details.
     */
    public static final String LOGVIEWER_HTTPS_TRUSTSTORE_TYPE = "logviewer.https.truststore.type";
    public static final Object LOGVIEWER_HTTPS_TRUSTSTORE_TYPE_SCHEMA = String.class;

    /**
     * Password to the truststore used by Storm Logviewer settting up HTTPS (SSL).
     */
    public static final String LOGVIEWER_HTTPS_WANT_CLIENT_AUTH = "logviewer.https.want.client.auth";
    public static final Object LOGVIEWER_HTTPS_WANT_CLIENT_AUTH_SCHEMA = Boolean.class;

    public static final String LOGVIEWER_HTTPS_NEED_CLIENT_AUTH = "logviewer.https.need.client.auth";
    public static final Object LOGVIEWER_HTTPS_NEED_CLIENT_AUTH_SCHEMA = Boolean.class;

    /**
     * A list of users allowed to view logs via the Log Viewer
     */
    public static final String LOGS_USERS = "logs.users";
    public static final Object LOGS_USERS_SCHEMA = ConfigValidation.StringsValidator;

    /**
     * A list of groups allowed to view logs via the Log Viewer
     */
    public static final String LOGS_GROUPS = "logs.groups";
    public static final Object LOGS_GROUPS_SCHEMA = ConfigValidation.StringsValidator;

    /**
     * Appender name used by log viewer to determine log directory.
     */
    public static final String LOGVIEWER_APPENDER_NAME = "logviewer.appender.name";
    public static final Object LOGVIEWER_APPENDER_NAME_SCHEMA = String.class;

    /**
     * Childopts for Storm UI Java process.
     */
    public static final String UI_CHILDOPTS = "ui.childopts";
    public static final Object UI_CHILDOPTS_SCHEMA = String.class;

    /**
     * A class implementing javax.servlet.Filter for authenticating/filtering UI requests
     */
    public static final String UI_FILTER = "ui.filter";
    public static final Object UI_FILTER_SCHEMA = String.class;

    /**
     * Initialization parameters for the javax.servlet.Filter
     */
    public static final String UI_FILTER_PARAMS = "ui.filter.params";
    public static final Object UI_FILTER_PARAMS_SCHEMA = Map.class;

    /**
     * The size of the header buffer for the UI in bytes
     */
    public static final String UI_HEADER_BUFFER_BYTES = "ui.header.buffer.bytes";
    public static final Object UI_HEADER_BUFFER_BYTES_SCHEMA = Number.class;

    /**
     * This port is used by Storm DRPC for receiving HTTPS (SSL) DPRC requests from clients.
     */
    public static final String UI_HTTPS_PORT = "ui.https.port";
    public static final Object UI_HTTPS_PORT_SCHEMA = Number.class;

    /**
     * Path to the keystore used by Storm UI for setting up HTTPS (SSL).
     */
    public static final String UI_HTTPS_KEYSTORE_PATH = "ui.https.keystore.path";
    public static final Object UI_HTTPS_KEYSTORE_PATH_SCHEMA = String.class;

    /**
     * Password to the keystore used by Storm UI for setting up HTTPS (SSL).
     */
    public static final String UI_HTTPS_KEYSTORE_PASSWORD = "ui.https.keystore.password";
    public static final Object UI_HTTPS_KEYSTORE_PASSWORD_SCHEMA = String.class;

    /**
     * Type of keystore used by Storm UI for setting up HTTPS (SSL).
     * see http://docs.oracle.com/javase/7/docs/api/java/security/KeyStore.html for more details.
     */
    public static final String UI_HTTPS_KEYSTORE_TYPE = "ui.https.keystore.type";
    public static final Object UI_HTTPS_KEYSTORE_TYPE_SCHEMA = String.class;

    /**
     * Password to the private key in the keystore for settting up HTTPS (SSL).
     */
    public static final String UI_HTTPS_KEY_PASSWORD = "ui.https.key.password";
    public static final Object UI_HTTPS_KEY_PASSWORD_SCHEMA = String.class;

    /**
     * Path to the truststore used by Storm UI settting up HTTPS (SSL).
     */
    public static final String UI_HTTPS_TRUSTSTORE_PATH = "ui.https.truststore.path";
    public static final Object UI_HTTPS_TRUSTSTORE_PATH_SCHEMA = String.class;

    /**
     * Password to the truststore used by Storm UI settting up HTTPS (SSL).
     */
    public static final String UI_HTTPS_TRUSTSTORE_PASSWORD = "ui.https.truststore.password";
    public static final Object UI_HTTPS_TRUSTSTORE_PASSWORD_SCHEMA = String.class;

    /**
     * Type of truststore used by Storm UI for setting up HTTPS (SSL).
     * see http://docs.oracle.com/javase/7/docs/api/java/security/KeyStore.html for more details.
     */
    public static final String UI_HTTPS_TRUSTSTORE_TYPE = "ui.https.truststore.type";
    public static final Object UI_HTTPS_TRUSTSTORE_TYPE_SCHEMA = String.class;

    /**
     * Password to the truststore used by Storm DRPC settting up HTTPS (SSL).
     */
    public static final String UI_HTTPS_WANT_CLIENT_AUTH = "ui.https.want.client.auth";
    public static final Object UI_HTTPS_WANT_CLIENT_AUTH_SCHEMA = Boolean.class;

    public static final String UI_HTTPS_NEED_CLIENT_AUTH = "ui.https.need.client.auth";
    public static final Object UI_HTTPS_NEED_CLIENT_AUTH_SCHEMA = Boolean.class;


    /**
     * List of DRPC servers so that the DRPCSpout knows who to talk to.
     */
    public static final String DRPC_SERVERS = "drpc.servers";
    public static final Object DRPC_SERVERS_SCHEMA = ConfigValidation.StringsValidator;

    /**
     * This port is used by Storm DRPC for receiving HTTP DPRC requests from clients.
     */
    public static final String DRPC_HTTP_PORT = "drpc.http.port";
    public static final Object DRPC_HTTP_PORT_SCHEMA = Number.class;

    /**
     * This port is used by Storm DRPC for receiving HTTPS (SSL) DPRC requests from clients.
     */
    public static final String DRPC_HTTPS_PORT = "drpc.https.port";
    public static final Object DRPC_HTTPS_PORT_SCHEMA = Number.class;

    /**
     * Path to the keystore used by Storm DRPC for setting up HTTPS (SSL).
     */
    public static final String DRPC_HTTPS_KEYSTORE_PATH = "drpc.https.keystore.path";
    public static final Object DRPC_HTTPS_KEYSTORE_PATH_SCHEMA = String.class;

    /**
     * Password to the keystore used by Storm DRPC for setting up HTTPS (SSL).
     */
    public static final String DRPC_HTTPS_KEYSTORE_PASSWORD = "drpc.https.keystore.password";
    public static final Object DRPC_HTTPS_KEYSTORE_PASSWORD_SCHEMA = String.class;

    /**
     * Type of keystore used by Storm DRPC for setting up HTTPS (SSL).
     * see http://docs.oracle.com/javase/7/docs/api/java/security/KeyStore.html for more details.
     */
    public static final String DRPC_HTTPS_KEYSTORE_TYPE = "drpc.https.keystore.type";
    public static final Object DRPC_HTTPS_KEYSTORE_TYPE_SCHEMA = String.class;

    /**
     * Password to the private key in the keystore for settting up HTTPS (SSL).
     */
    public static final String DRPC_HTTPS_KEY_PASSWORD = "drpc.https.key.password";
    public static final Object DRPC_HTTPS_KEY_PASSWORD_SCHEMA = String.class;

    /**
     * Path to the truststore used by Storm DRPC settting up HTTPS (SSL).
     */
    public static final String DRPC_HTTPS_TRUSTSTORE_PATH = "drpc.https.truststore.path";
    public static final Object DRPC_HTTPS_TRUSTSTORE_PATH_SCHEMA = String.class;

    /**
     * Password to the truststore used by Storm DRPC settting up HTTPS (SSL).
     */
    public static final String DRPC_HTTPS_TRUSTSTORE_PASSWORD = "drpc.https.truststore.password";
    public static final Object DRPC_HTTPS_TRUSTSTORE_PASSWORD_SCHEMA = String.class;

    /**
     * Type of truststore used by Storm DRPC for setting up HTTPS (SSL).
     * see http://docs.oracle.com/javase/7/docs/api/java/security/KeyStore.html for more details.
     */
    public static final String DRPC_HTTPS_TRUSTSTORE_TYPE = "drpc.https.truststore.type";
    public static final Object DRPC_HTTPS_TRUSTSTORE_TYPE_SCHEMA = String.class;

    /**
     * Password to the truststore used by Storm DRPC settting up HTTPS (SSL).
     */
    public static final String DRPC_HTTPS_WANT_CLIENT_AUTH = "drpc.https.want.client.auth";
    public static final Object DRPC_HTTPS_WANT_CLIENT_AUTH_SCHEMA = Boolean.class;

    public static final String DRPC_HTTPS_NEED_CLIENT_AUTH = "drpc.https.need.client.auth";
    public static final Object DRPC_HTTPS_NEED_CLIENT_AUTH_SCHEMA = Boolean.class;

    /**
     * The DRPC transport plug-in for Thrift client/server communication
     */
    public static final String DRPC_THRIFT_TRANSPORT_PLUGIN = "drpc.thrift.transport";
    public static final Object DRPC_THRIFT_TRANSPORT_PLUGIN_SCHEMA = String.class;

    /**
     * This port is used by Storm DRPC for receiving DPRC requests from clients.
     */
    public static final String DRPC_PORT = "drpc.port";
    public static final Object DRPC_PORT_SCHEMA = ConfigValidation.IntegerValidator;

    /**
     * Class name for authorization plugin for DRPC client
     */
    public static final String DRPC_AUTHORIZER = "drpc.authorizer";
    public static final Object DRPC_AUTHORIZER_SCHEMA = String.class;

    /**
     * The Access Control List for the DRPC Authorizer.
     * @see DRPCSimpleAclAuthorizer
     */
    public static final String DRPC_AUTHORIZER_ACL = "drpc.authorizer.acl";
    public static final Object DRPC_AUTHORIZER_ACL_SCHEMA = Map.class;

    /**
     * File name of the DRPC Authorizer ACL.
     * @see DRPCSimpleAclAuthorizer
     */
    public static final String DRPC_AUTHORIZER_ACL_FILENAME = "drpc.authorizer.acl.filename";
    public static final Object DRPC_AUTHORIZER_ACL_FILENAME_SCHEMA = String.class;

    /**
     * Whether the DRPCSimpleAclAuthorizer should deny requests for operations
     * involving functions that have no explicit ACL entry. When set to false
     * (the default) DRPC functions that have no entry in the ACL will be
     * permitted, which is appropriate for a development environment. When set
     * to true, explicit ACL entries are required for every DRPC function, and
     * any request for functions will be denied.
     * @see DRPCSimpleAclAuthorizer
     */
    public static final String DRPC_AUTHORIZER_ACL_STRICT = "drpc.authorizer.acl.strict";
    public static final Object DRPC_AUTHORIZER_ACL_STRICT_SCHEMA = Boolean.class;

    /**
     * DRPC thrift server worker threads
     */
    public static final String DRPC_WORKER_THREADS = "drpc.worker.threads";
    public static final Object DRPC_WORKER_THREADS_SCHEMA = ConfigValidation.IntegerValidator;

    /**
     * The maximum buffer size thrift should use when reading messages for DRPC.
     */
    public static final String DRPC_MAX_BUFFER_SIZE = "drpc.max_buffer_size";
    public static final Object DRPC_MAX_BUFFER_SIZE_SCHEMA = Number.class;

    /**
     * DRPC thrift server queue size
     */
    public static final String DRPC_QUEUE_SIZE = "drpc.queue.size";
    public static final Object DRPC_QUEUE_SIZE_SCHEMA = ConfigValidation.IntegerValidator;

    /**
     * The DRPC invocations transport plug-in for Thrift client/server communication
     */
    public static final String DRPC_INVOCATIONS_THRIFT_TRANSPORT_PLUGIN = "drpc.invocations.thrift.transport";
    public static final Object DRPC_INVOCATIONS_THRIFT_TRANSPORT_PLUGIN_SCHEMA = String.class;

    /**
     * This port on Storm DRPC is used by DRPC topologies to receive function invocations and send results back.
     */
    public static final String DRPC_INVOCATIONS_PORT = "drpc.invocations.port";
    public static final Object DRPC_INVOCATIONS_PORT_SCHEMA = ConfigValidation.IntegerValidator;

    /**
     * DRPC invocations thrift server worker threads
     */
    public static final String DRPC_INVOCATIONS_THREADS = "drpc.invocations.threads";
    public static final Object DRPC_INVOCATIONS_THREADS_SCHEMA = Number.class;

    /**
     * The timeout on DRPC requests within the DRPC server. Defaults to 10 minutes. Note that requests can also
     * timeout based on the socket timeout on the DRPC client, and separately based on the topology message
     * timeout for the topology implementing the DRPC function.
     */
    public static final String DRPC_REQUEST_TIMEOUT_SECS  = "drpc.request.timeout.secs";
    public static final Object DRPC_REQUEST_TIMEOUT_SECS_SCHEMA = ConfigValidation.NotNullPosIntegerValidator;

    /**
     * Childopts for Storm DRPC Java process.
     */
    public static final String DRPC_CHILDOPTS = "drpc.childopts";
    public static final Object DRPC_CHILDOPTS_SCHEMA = String.class;

    /**
     * Class name of the HTTP credentials plugin for the UI.
     */
    public static final String UI_HTTP_CREDS_PLUGIN = "ui.http.creds.plugin";
    public static final Object UI_HTTP_CREDS_PLUGIN_SCHEMA = String.class;

    /**
     * Class name of the HTTP credentials plugin for DRPC.
     */
    public static final String DRPC_HTTP_CREDS_PLUGIN = "drpc.http.creds.plugin";
    public static final Object DRPC_HTTP_CREDS_PLUGIN_SCHEMA = String.class;

    /**
     * the metadata configured on the supervisor
     */
    public static final String SUPERVISOR_SCHEDULER_META = "supervisor.scheduler.meta";
    public static final Object SUPERVISOR_SCHEDULER_META_SCHEMA = Map.class;
    /**
     * A list of ports that can run workers on this supervisor. Each worker uses one port, and
     * the supervisor will only run one worker per port. Use this configuration to tune
     * how many workers run on each machine.
     */
    public static final String SUPERVISOR_SLOTS_PORTS = "supervisor.slots.ports";
    public static final Object SUPERVISOR_SLOTS_PORTS_SCHEMA = ConfigValidation.IntegersValidator;

    /**
     * A number representing the maximum number of workers any single topology can acquire.
     */
    public static final String NIMBUS_SLOTS_PER_TOPOLOGY = "nimbus.slots.perTopology";
    public static final Object NIMBUS_SLOTS_PER_TOPOLOGY_SCHEMA = Number.class;

    /**
     * A class implementing javax.servlet.Filter for DRPC HTTP requests
     */
    public static final String DRPC_HTTP_FILTER = "drpc.http.filter";
    public static final Object DRPC_HTTP_FILTER_SCHEMA = String.class;

    /**
     * Initialization parameters for the javax.servlet.Filter of the DRPC HTTP
     * service
     */
    public static final String DRPC_HTTP_FILTER_PARAMS = "drpc.http.filter.params";
    public static final Object DRPC_HTTP_FILTER_PARAMS_SCHEMA = Map.class;

    /**
     * A number representing the maximum number of executors any single topology can acquire.
     */
    public static final String NIMBUS_EXECUTORS_PER_TOPOLOGY = "nimbus.executors.perTopology";
    public static final Object NIMBUS_EXECUTORS_PER_TOPOLOGY_SCHEMA = Number.class;

    /**
     * This parameter is used by the storm-deploy project to configure the
     * jvm options for the supervisor daemon.
     */
    public static final String SUPERVISOR_CHILDOPTS = "supervisor.childopts";
    public static final Object SUPERVISOR_CHILDOPTS_SCHEMA = String.class;

    /**
     * How long a worker can go without heartbeating before the supervisor tries to
     * restart the worker process.
     */
    public static final String SUPERVISOR_WORKER_TIMEOUT_SECS = "supervisor.worker.timeout.secs";
    public static final Object SUPERVISOR_WORKER_TIMEOUT_SECS_SCHEMA = ConfigValidation.NotNullPosIntegerValidator;

    /**
     * How many seconds to sleep for before shutting down threads on worker
     */
    public static final String SUPERVISOR_WORKER_SHUTDOWN_SLEEP_SECS = "supervisor.worker.shutdown.sleep.secs";
    public static final Object SUPERVISOR_WORKER_SHUTDOWN_SLEEP_SECS_SCHEMA = ConfigValidation.IntegerValidator;

    /**
     * How long a worker can go without heartbeating during the initial launch before
     * the supervisor tries to restart the worker process. This value override
     * supervisor.worker.timeout.secs during launch because there is additional
     * overhead to starting and configuring the JVM on launch.
     */
    public static final String SUPERVISOR_WORKER_START_TIMEOUT_SECS = "supervisor.worker.start.timeout.secs";
    public static final Object SUPERVISOR_WORKER_START_TIMEOUT_SECS_SCHEMA = ConfigValidation.NotNullPosIntegerValidator;

    /**
     * Whether or not the supervisor should launch workers assigned to it. Defaults
     * to true -- and you should probably never change this value. This configuration
     * is used in the Storm unit tests.
     */
    public static final String SUPERVISOR_ENABLE = "supervisor.enable";
    public static final Object SUPERVISOR_ENABLE_SCHEMA = Boolean.class;

    /**
     * how often the supervisor sends a heartbeat to the master.
     */
    public static final String SUPERVISOR_HEARTBEAT_FREQUENCY_SECS = "supervisor.heartbeat.frequency.secs";
    public static final Object SUPERVISOR_HEARTBEAT_FREQUENCY_SECS_SCHEMA = ConfigValidation.IntegerValidator;


    /**
     * How often the supervisor checks the worker heartbeats to see if any of them
     * need to be restarted.
     */
    public static final String SUPERVISOR_MONITOR_FREQUENCY_SECS = "supervisor.monitor.frequency.secs";
    public static final Object SUPERVISOR_MONITOR_FREQUENCY_SECS_SCHEMA = ConfigValidation.IntegerValidator;

    /**
     * Should the supervior try to run the worker as the lauching user or not.  Defaults to false.
     */
    public static final String SUPERVISOR_RUN_WORKER_AS_USER = "supervisor.run.worker.as.user";
    public static final Object SUPERVISOR_RUN_WORKER_AS_USER_SCHEMA = Boolean.class;

    /**
     * Full path to the worker-laucher executable that will be used to lauch workers when
     * SUPERVISOR_RUN_WORKER_AS_USER is set to true.
     */
    public static final String SUPERVISOR_WORKER_LAUNCHER = "supervisor.worker.launcher";
    public static final Object SUPERVISOR_WORKER_LAUNCHER_SCHEMA = String.class;

    /**
     * The jvm opts provided to workers launched by this supervisor. All "%ID%", "%WORKER-ID%", "%TOPOLOGY-ID%"
     * and "%WORKER-PORT%" substrings are replaced with:
     * %ID%          -> port (for backward compatibility),
     * %WORKER-ID%   -> worker-id,
     * %TOPOLOGY-ID%    -> topology-id,
     * %WORKER-PORT% -> port.
     */
    public static final String WORKER_CHILDOPTS = "worker.childopts";
    public static final Object WORKER_CHILDOPTS_SCHEMA = ConfigValidation.StringOrStringListValidator;

    /**
     * The jvm opts provided to workers launched by this supervisor for GC. All "%ID%" substrings are replaced
     * with an identifier for this worker.  Because the JVM complains about multiple GC opts the topology
     * can override this default value by setting topology.worker.gc.childopts.
     */
    public static final String WORKER_GC_CHILDOPTS = "worker.gc.childopts";
    public static final Object WORKER_GC_CHILDOPTS_SCHEMA = ConfigValidation.StringOrStringListValidator;

    /**
     * control how many worker receiver threads we need per worker
     */
    public static final String WORKER_RECEIVER_THREAD_COUNT = "topology.worker.receiver.thread.count";
    public static final Object WORKER_RECEIVER_THREAD_COUNT_SCHEMA = ConfigValidation.IntegerValidator;

    /**
     * How often this worker should heartbeat to the supervisor.
     */
    public static final String WORKER_HEARTBEAT_FREQUENCY_SECS = "worker.heartbeat.frequency.secs";
    public static final Object WORKER_HEARTBEAT_FREQUENCY_SECS_SCHEMA = ConfigValidation.IntegerValidator;

    /**
     * How often a task should heartbeat its status to the master.
     */
    public static final String TASK_HEARTBEAT_FREQUENCY_SECS = "task.heartbeat.frequency.secs";
    public static final Object TASK_HEARTBEAT_FREQUENCY_SECS_SCHEMA = ConfigValidation.IntegerValidator;


    /**
     * How often a task should sync its connections with other tasks (if a task is
     * reassigned, the other tasks sending messages to it need to refresh their connections).
     * In general though, when a reassignment happens other tasks will be notified
     * almost immediately. This configuration is here just in case that notification doesn't
     * come through.
     */
    public static final String TASK_REFRESH_POLL_SECS = "task.refresh.poll.secs";
    public static final Object TASK_REFRESH_POLL_SECS_SCHEMA = ConfigValidation.IntegerValidator;


    /**
     * How often a task should sync credentials, worst case.
     */
    public static final String TASK_CREDENTIALS_POLL_SECS = "task.credentials.poll.secs";
    public static final Object TASK_CREDENTIALS_POLL_SECS_SCHEMA = Number.class;


    /**
     * A list of users that are allowed to interact with the topology.  To use this set
     * nimbus.authorizer to backtype.storm.security.auth.authorizer.SimpleACLAuthorizer
     */
    public static final String TOPOLOGY_USERS = "topology.users";
    public static final Object TOPOLOGY_USERS_SCHEMA = ConfigValidation.StringsValidator;

    /**
     * A list of groups that are allowed to interact with the topology.  To use this set
     * nimbus.authorizer to backtype.storm.security.auth.authorizer.SimpleACLAuthorizer
     */
    public static final String TOPOLOGY_GROUPS = "topology.groups";
    public static final Object TOPOLOGY_GROUPS_SCHEMA = ConfigValidation.StringsValidator;

    /**
     * True if Storm should timeout messages or not. Defaults to true. This is meant to be used
     * in unit tests to prevent tuples from being accidentally timed out during the test.
     */
    public static final String TOPOLOGY_ENABLE_MESSAGE_TIMEOUTS = "topology.enable.message.timeouts";
    public static final Object TOPOLOGY_ENABLE_MESSAGE_TIMEOUTS_SCHEMA = Boolean.class;

    /**
     * When set to true, Storm will log every message that's emitted.
     */
    public static final String TOPOLOGY_DEBUG = "topology.debug";
    public static final Object TOPOLOGY_DEBUG_SCHEMA = Boolean.class;

    /**
     * The serializer for communication between shell components and non-JVM
     * processes
     */
    public static final String TOPOLOGY_MULTILANG_SERIALIZER = "topology.multilang.serializer";
    public static final Object TOPOLOGY_MULTILANG_SERIALIZER_SCHEMA = String.class;

    /**
     * How many processes should be spawned around the cluster to execute this
     * topology. Each process will execute some number of tasks as threads within
     * them. This parameter should be used in conjunction with the parallelism hints
     * on each component in the topology to tune the performance of a topology.
     */
    public static final String TOPOLOGY_WORKERS = "topology.workers";
    public static final Object TOPOLOGY_WORKERS_SCHEMA = ConfigValidation.IntegerValidator;

    /**
     * How many instances to create for a spout/bolt. A task runs on a thread with zero or more
     * other tasks for the same spout/bolt. The number of tasks for a spout/bolt is always
     * the same throughout the lifetime of a topology, but the number of executors (threads) for
     * a spout/bolt can change over time. This allows a topology to scale to more or less resources
     * without redeploying the topology or violating the constraints of Storm (such as a fields grouping
     * guaranteeing that the same value goes to the same task).
     */
    public static final String TOPOLOGY_TASKS = "topology.tasks";
    public static final Object TOPOLOGY_TASKS_SCHEMA = ConfigValidation.IntegerValidator;

    /**
     * How many executors to spawn for ackers.
     *
     * <p>By not setting this variable or setting it as null, Storm will set the number of acker executors
     * to be equal to the number of workers configured for this topology. If this variable is set to 0,
     * then Storm will immediately ack tuples as soon as they come off the spout, effectively disabling reliability.</p>
     */
    public static final String TOPOLOGY_ACKER_EXECUTORS = "topology.acker.executors";
    public static final Object TOPOLOGY_ACKER_EXECUTORS_SCHEMA = ConfigValidation.IntegerValidator;


    /**
     * The maximum amount of time given to the topology to fully process a message
     * emitted by a spout. If the message is not acked within this time frame, Storm
     * will fail the message on the spout. Some spouts implementations will then replay
     * the message at a later time.
     */
    public static final String TOPOLOGY_MESSAGE_TIMEOUT_SECS = "topology.message.timeout.secs";
    public static final Object TOPOLOGY_MESSAGE_TIMEOUT_SECS_SCHEMA = ConfigValidation.NotNullPosIntegerValidator;

    /**
     * A list of serialization registrations for Kryo ( http://code.google.com/p/kryo/ ),
     * the underlying serialization framework for Storm. A serialization can either
     * be the name of a class (in which case Kryo will automatically create a serializer for the class
     * that saves all the object's fields), or an implementation of com.esotericsoftware.kryo.Serializer.
     *
     * See Kryo's documentation for more information about writing custom serializers.
     */
    public static final String TOPOLOGY_KRYO_REGISTER = "topology.kryo.register";
    public static final Object TOPOLOGY_KRYO_REGISTER_SCHEMA = ConfigValidation.KryoRegValidator;

    /**
     * A list of classes that customize storm's kryo instance during start-up.
     * Each listed class name must implement IKryoDecorator. During start-up the
     * listed class is instantiated with 0 arguments, then its 'decorate' method
     * is called with storm's kryo instance as the only argument.
     */
    public static final String TOPOLOGY_KRYO_DECORATORS = "topology.kryo.decorators";
    public static final Object TOPOLOGY_KRYO_DECORATORS_SCHEMA = ConfigValidation.StringsValidator;

    /**
     * Class that specifies how to create a Kryo instance for serialization. Storm will then apply
     * topology.kryo.register and topology.kryo.decorators on top of this. The default implementation
     * implements topology.fall.back.on.java.serialization and turns references off.
     */
    public static final String TOPOLOGY_KRYO_FACTORY = "topology.kryo.factory";
    public static final Object TOPOLOGY_KRYO_FACTORY_SCHEMA = String.class;


    /**
     * Whether or not Storm should skip the loading of kryo registrations for which it
     * does not know the class or have the serializer implementation. Otherwise, the task will
     * fail to load and will throw an error at runtime. The use case of this is if you want to
     * declare your serializations on the storm.yaml files on the cluster rather than every single
     * time you submit a topology. Different applications may use different serializations and so
     * a single application may not have the code for the other serializers used by other apps.
     * By setting this config to true, Storm will ignore that it doesn't have those other serializations
     * rather than throw an error.
     */
    public static final String TOPOLOGY_SKIP_MISSING_KRYO_REGISTRATIONS= "topology.skip.missing.kryo.registrations";
    public static final Object TOPOLOGY_SKIP_MISSING_KRYO_REGISTRATIONS_SCHEMA = Boolean.class;

    /*
     * A list of classes implementing IMetricsConsumer (See storm.yaml.example for exact config format).
     * Each listed class will be routed all the metrics data generated by the storm metrics API.
     * Each listed class maps 1:1 to a system bolt named __metrics_ClassName#N, and it's parallelism is configurable.
     */
    public static final String TOPOLOGY_METRICS_CONSUMER_REGISTER = "topology.metrics.consumer.register";
    public static final Object TOPOLOGY_METRICS_CONSUMER_REGISTER_SCHEMA = ConfigValidation.MapsValidator;


    /**
     * The maximum parallelism allowed for a component in this topology. This configuration is
     * typically used in testing to limit the number of threads spawned in local mode.
     */
    public static final String TOPOLOGY_MAX_TASK_PARALLELISM="topology.max.task.parallelism";
    public static final Object TOPOLOGY_MAX_TASK_PARALLELISM_SCHEMA = ConfigValidation.IntegerValidator;


    /**
     * The maximum number of tuples that can be pending on a spout task at any given time.
     * This config applies to individual tasks, not to spouts or topologies as a whole.
     *
     * A pending tuple is one that has been emitted from a spout but has not been acked or failed yet.
     * Note that this config parameter has no effect for unreliable spouts that don't tag
     * their tuples with a message id.
     */
    public static final String TOPOLOGY_MAX_SPOUT_PENDING="topology.max.spout.pending";
    public static final Object TOPOLOGY_MAX_SPOUT_PENDING_SCHEMA = ConfigValidation.IntegerValidator;

    /**
     * A class that implements a strategy for what to do when a spout needs to wait. Waiting is
     * triggered in one of two conditions:
     *
     * 1. nextTuple emits no tuples
     * 2. The spout has hit maxSpoutPending and can't emit any more tuples
     */
    public static final String TOPOLOGY_SPOUT_WAIT_STRATEGY="topology.spout.wait.strategy";
    public static final Object TOPOLOGY_SPOUT_WAIT_STRATEGY_SCHEMA = String.class;

    /**
     * The amount of milliseconds the SleepEmptyEmitStrategy should sleep for.
     */
    public static final String TOPOLOGY_SLEEP_SPOUT_WAIT_STRATEGY_TIME_MS="topology.sleep.spout.wait.strategy.time.ms";
    public static final Object TOPOLOGY_SLEEP_SPOUT_WAIT_STRATEGY_TIME_MS_SCHEMA = ConfigValidation.IntegerValidator;

    /**
     * The maximum amount of time a component gives a source of state to synchronize before it requests
     * synchronization again.
     */
    public static final String TOPOLOGY_STATE_SYNCHRONIZATION_TIMEOUT_SECS="topology.state.synchronization.timeout.secs";
    public static final Object TOPOLOGY_STATE_SYNCHRONIZATION_TIMEOUT_SECS_SCHEMA = ConfigValidation.NotNullPosIntegerValidator;

    /**
     * The percentage of tuples to sample to produce stats for a task.
     */
    public static final String TOPOLOGY_STATS_SAMPLE_RATE="topology.stats.sample.rate";
    public static final Object TOPOLOGY_STATS_SAMPLE_RATE_SCHEMA =ConfigValidation.PositiveNumberValidator;

    /**
     * The time period that builtin metrics data in bucketed into.
     */
    public static final String TOPOLOGY_BUILTIN_METRICS_BUCKET_SIZE_SECS="topology.builtin.metrics.bucket.size.secs";
    public static final Object TOPOLOGY_BUILTIN_METRICS_BUCKET_SIZE_SECS_SCHEMA = ConfigValidation.IntegerValidator;

    /**
     * Whether or not to use Java serialization in a topology.
     */
    public static final String TOPOLOGY_FALL_BACK_ON_JAVA_SERIALIZATION="topology.fall.back.on.java.serialization";
    public static final Object TOPOLOGY_FALL_BACK_ON_JAVA_SERIALIZATION_SCHEMA = Boolean.class;

    /**
     * Topology-specific options for the worker child process. This is used in addition to WORKER_CHILDOPTS.
     */
    public static final String TOPOLOGY_WORKER_CHILDOPTS="topology.worker.childopts";
    public static final Object TOPOLOGY_WORKER_CHILDOPTS_SCHEMA = ConfigValidation.StringOrStringListValidator;

    /**
     * Topology-specific options GC for the worker child process. This overrides WORKER_GC_CHILDOPTS.
     */
    public static final String TOPOLOGY_WORKER_GC_CHILDOPTS="topology.worker.gc.childopts";
    public static final Object TOPOLOGY_WORKER_GC_CHILDOPTS_SCHEMA = ConfigValidation.StringOrStringListValidator;

    /**
     * Topology-specific classpath for the worker child process. This is combined to the usual classpath.
     */
    public static final String TOPOLOGY_CLASSPATH="topology.classpath";
    public static final Object TOPOLOGY_CLASSPATH_SCHEMA = ConfigValidation.StringOrStringListValidator;

    /**
     * Topology-specific environment variables for the worker child process.
     * This is added to the existing environment (that of the supervisor)
     */
     public static final String TOPOLOGY_ENVIRONMENT="topology.environment";
     public static final Object TOPOLOGY_ENVIRONMENT_SCHEMA = Map.class;

    /*
     * Topology-specific option to disable/enable bolt's outgoing overflow buffer.
     * Enabling this option ensures that the bolt can always clear the incoming messages,
     * preventing live-lock for the topology with cyclic flow.
     * The overflow buffer can fill degrading the performance gradually,
     * eventually running out of memory.
     */
    public static final String TOPOLOGY_BOLTS_OUTGOING_OVERFLOW_BUFFER_ENABLE="topology.bolts.outgoing.overflow.buffer.enable";
    public static final Object TOPOLOGY_BOLTS_OUTGOING_OVERFLOW_BUFFER_ENABLE_SCHEMA = Boolean.class;

    /**
     * This config is available for TransactionalSpouts, and contains the id ( a String) for
     * the transactional topology. This id is used to store the state of the transactional
     * topology in Zookeeper.
     */
    public static final String TOPOLOGY_TRANSACTIONAL_ID="topology.transactional.id";
    public static final Object TOPOLOGY_TRANSACTIONAL_ID_SCHEMA = String.class;

    /**
     * A list of task hooks that are automatically added to every spout and bolt in the topology. An example
     * of when you'd do this is to add a hook that integrates with your internal
     * monitoring system. These hooks are instantiated using the zero-arg constructor.
     */
    public static final String TOPOLOGY_AUTO_TASK_HOOKS="topology.auto.task.hooks";
    public static final Object TOPOLOGY_AUTO_TASK_HOOKS_SCHEMA = ConfigValidation.StringsValidator;


    /**
     * The size of the Disruptor receive queue for each executor. Must be a power of 2.
     */
    public static final String TOPOLOGY_EXECUTOR_RECEIVE_BUFFER_SIZE="topology.executor.receive.buffer.size";
    public static final Object TOPOLOGY_EXECUTOR_RECEIVE_BUFFER_SIZE_SCHEMA = ConfigValidation.PowerOf2Validator;

    /**
     * The size of the Disruptor send queue for each executor. Must be a power of 2.
     */
    public static final String TOPOLOGY_EXECUTOR_SEND_BUFFER_SIZE="topology.executor.send.buffer.size";
    public static final Object TOPOLOGY_EXECUTOR_SEND_BUFFER_SIZE_SCHEMA = ConfigValidation.PowerOf2Validator;

    /**
     * The size of the Disruptor transfer queue for each worker.
     */
    public static final String TOPOLOGY_TRANSFER_BUFFER_SIZE="topology.transfer.buffer.size";
    public static final Object TOPOLOGY_TRANSFER_BUFFER_SIZE_SCHEMA = ConfigValidation.IntegerValidator;

   /**
    * How often a tick tuple from the "__system" component and "__tick" stream should be sent
    * to tasks. Meant to be used as a component-specific configuration.
    */
    public static final String TOPOLOGY_TICK_TUPLE_FREQ_SECS="topology.tick.tuple.freq.secs";
    public static final Object TOPOLOGY_TICK_TUPLE_FREQ_SECS_SCHEMA = ConfigValidation.IntegerValidator;


   /**
    * Configure the wait strategy used for internal queuing. Can be used to tradeoff latency
    * vs. throughput
    */
    public static final String TOPOLOGY_DISRUPTOR_WAIT_STRATEGY="topology.disruptor.wait.strategy";
    public static final Object TOPOLOGY_DISRUPTOR_WAIT_STRATEGY_SCHEMA = String.class;

   /**
    * The size of the shared thread pool for worker tasks to make use of. The thread pool can be accessed
    * via the TopologyContext.
    */
    public static final String TOPOLOGY_WORKER_SHARED_THREAD_POOL_SIZE="topology.worker.shared.thread.pool.size";
    public static final Object TOPOLOGY_WORKER_SHARED_THREAD_POOL_SIZE_SCHEMA = ConfigValidation.IntegerValidator;

    /**
     * The interval in seconds to use for determining whether to throttle error reported to Zookeeper. For example,
     * an interval of 10 seconds with topology.max.error.report.per.interval set to 5 will only allow 5 errors to be
     * reported to Zookeeper per task for every 10 second interval of time.
     */
    public static final String TOPOLOGY_ERROR_THROTTLE_INTERVAL_SECS="topology.error.throttle.interval.secs";
    public static final Object TOPOLOGY_ERROR_THROTTLE_INTERVAL_SECS_SCHEMA = ConfigValidation.IntegerValidator;

    /**
     * See doc for TOPOLOGY_ERROR_THROTTLE_INTERVAL_SECS
     */
    public static final String TOPOLOGY_MAX_ERROR_REPORT_PER_INTERVAL="topology.max.error.report.per.interval";
    public static final Object TOPOLOGY_MAX_ERROR_REPORT_PER_INTERVAL_SCHEMA = ConfigValidation.IntegerValidator;


    /**
     * How often a batch can be emitted in a Trident topology.
     */
    public static final String TOPOLOGY_TRIDENT_BATCH_EMIT_INTERVAL_MILLIS="topology.trident.batch.emit.interval.millis";
    public static final Object TOPOLOGY_TRIDENT_BATCH_EMIT_INTERVAL_MILLIS_SCHEMA = ConfigValidation.IntegerValidator;

    /**
     * Name of the topology. This config is automatically set by Storm when the topology is submitted.
     */
    public final static String TOPOLOGY_NAME="topology.name";
    public static final Object TOPOLOGY_NAME_SCHEMA = String.class;

    /**
     * The principal who submitted a topology
     */
    public final static String TOPOLOGY_SUBMITTER_PRINCIPAL = "topology.submitter.principal";
    public static final Object TOPOLOGY_SUBMITTER_PRINCIPAL_SCHEMA = String.class;

    /**
     * The local user name of the user who submitted a topology.
     */
    public static final String TOPOLOGY_SUBMITTER_USER = "topology.submitter.user";
    public static final Object TOPOLOGY_SUBMITTER_USER_SCHEMA = String.class;

    /**
     * Array of components that scheduler should try to place on separate hosts.
     */
    public static final String TOPOLOGY_SPREAD_COMPONENTS = "topology.spread.components";
    public static final Object TOPOLOGY_SPREAD_COMPONENTS_SCHEMA = ConfigValidation.StringsValidator;

    /**
     * A list of IAutoCredentials that the topology should load and use.
     */
    public static final String TOPOLOGY_AUTO_CREDENTIALS = "topology.auto-credentials";
    public static final Object TOPOLOGY_AUTO_CREDENTIALS_SCHEMA = ConfigValidation.StringsValidator;

    /**
     * Max pending tuples in one ShellBolt
     */
    public static final String TOPOLOGY_SHELLBOLT_MAX_PENDING="topology.shellbolt.max.pending";
    public static final Object TOPOLOGY_SHELLBOLT_MAX_PENDING_SCHEMA = ConfigValidation.IntegerValidator;

    /**
     * Topology central logging sensitivity to determine who has access to logs in central logging system.
     * The possible values are:
     *   S0 - Public (open to all users on grid)
     *   S1 - Restricted
     *   S2 - Confidential
     *   S3 - Secret (default.)
     */
    public static final String TOPOLOGY_LOGGING_SENSITIVITY="topology.logging.sensitivity";
    public static final Object TOPOLOGY_LOGGING_SENSITIVITY_SCHEMA = String.class;

    /**
     * The root directory in ZooKeeper for metadata about TransactionalSpouts.
     */
    public static final String TRANSACTIONAL_ZOOKEEPER_ROOT="transactional.zookeeper.root";
    public static final Object TRANSACTIONAL_ZOOKEEPER_ROOT_SCHEMA = String.class;

    /**
     * The list of zookeeper servers in which to keep the transactional state. If null (which is default),
     * will use storm.zookeeper.servers
     */
    public static final String TRANSACTIONAL_ZOOKEEPER_SERVERS="transactional.zookeeper.servers";
    public static final Object TRANSACTIONAL_ZOOKEEPER_SERVERS_SCHEMA = ConfigValidation.StringsValidator;

    /**
     * The port to use to connect to the transactional zookeeper servers. If null (which is default),
     * will use storm.zookeeper.port
     */
    public static final String TRANSACTIONAL_ZOOKEEPER_PORT="transactional.zookeeper.port";
    public static final Object TRANSACTIONAL_ZOOKEEPER_PORT_SCHEMA = ConfigValidation.IntegerValidator;

    /**
     * The user as which the nimbus client should be acquired to perform the operation.
     */
    public static final String STORM_DO_AS_USER="storm.doAsUser";
    public static final Object STORM_DO_AS_USER_SCHEMA = String.class;

    /**
     * The number of threads that should be used by the zeromq context in each worker process.
     */
    public static final String ZMQ_THREADS = "zmq.threads";
    public static final Object ZMQ_THREADS_SCHEMA = ConfigValidation.IntegerValidator;

    /**
     * How long a connection should retry sending messages to a target host when
     * the connection is closed. This is an advanced configuration and can almost
     * certainly be ignored.
     */
    public static final String ZMQ_LINGER_MILLIS = "zmq.linger.millis";
    public static final Object ZMQ_LINGER_MILLIS_SCHEMA = ConfigValidation.IntegerValidator;

    /**
     * The high water for the ZeroMQ push sockets used for networking. Use this config to prevent buffer explosion
     * on the networking layer.
     */
    public static final String ZMQ_HWM = "zmq.hwm";
    public static final Object ZMQ_HWM_SCHEMA = ConfigValidation.IntegerValidator;

    /**
     * This value is passed to spawned JVMs (e.g., Nimbus, Supervisor, and Workers)
     * for the java.library.path value. java.library.path tells the JVM where
     * to look for native libraries. It is necessary to set this config correctly since
     * Storm uses the ZeroMQ and JZMQ native libs.
     */
    public static final String JAVA_LIBRARY_PATH = "java.library.path";
    public static final Object JAVA_LIBRARY_PATH_SCHEMA = String.class;

    /**
     * The path to use as the zookeeper dir when running a zookeeper server via
     * "storm dev-zookeeper". This zookeeper instance is only intended for development;
     * it is not a production grade zookeeper setup.
     */
    public static final String DEV_ZOOKEEPER_PATH = "dev.zookeeper.path";
    public static final Object DEV_ZOOKEEPER_PATH_SCHEMA = String.class;

    /**
     * A map from topology name to the number of machines that should be dedicated for that topology. Set storm.scheduler
     * to backtype.storm.scheduler.IsolationScheduler to make use of the isolation scheduler.
     */
    public static final String ISOLATION_SCHEDULER_MACHINES = "isolation.scheduler.machines";
    public static final Object ISOLATION_SCHEDULER_MACHINES_SCHEMA = ConfigValidation.MapOfStringToNumberValidator;

    /**
     * A map from the user name to the number of machines that should that user is allowed to use. Set storm.scheduler
     * to backtype.storm.scheduler.multitenant.MultitenantScheduler
     */
    public static final String MULTITENANT_SCHEDULER_USER_POOLS = "multitenant.scheduler.user.pools";
    public static final Object MULTITENANT_SCHEDULER_USER_POOLS_SCHEMA = ConfigValidation.MapOfStringToNumberValidator;

    /**
     * The number of machines that should be used by this topology to isolate it from all others. Set storm.scheduler
     * to backtype.storm.scheduler.multitenant.MultitenantScheduler
     */
    public static final String TOPOLOGY_ISOLATED_MACHINES = "topology.isolate.machines";
    public static final Object TOPOLOGY_ISOLATED_MACHINES_SCHEMA = Number.class;

    /**
<<<<<<< HEAD
     * Configure timeout milliseconds used for disruptor queue wait strategy. Can be used to tradeoff latency
     * vs. CPU usage
     */
    public static final String TOPOLOGY_DISRUPTOR_WAIT_TIMEOUT_MILLIS="topology.disruptor.wait.timeout.millis";
    public static final Object TOPOLOGY_DISRUPTOR_WAIT_TIMEOUT_MILLIS_SCHEMA = ConfigValidation.NotNullPosIntegerValidator;
=======
     * Which implementation of {@link backtype.storm.codedistributor.ICodeDistributor} should be used by storm for code
     * distribution.
     */
    public static final String STORM_CODE_DISTRIBUTOR_CLASS = "storm.codedistributor.class";
    public static final Object STORM_CODE_DISTRIBUTOR_CLASS_SCHEMA = String.class;

    /**
     * Minimum number of nimbus hosts where the code must be replicated before leader nimbus
     * is allowed to perform topology activation tasks like setting up heartbeats/assignments
     * and marking the topology as active. default is 0.
     */
    public static final String TOPOLOGY_MIN_REPLICATION_COUNT = "topology.min.replication.count";
    public static final Object TOPOLOGY_MIN_REPLICATION_COUNT_SCHEMA = Number.class;

    /**
     * Maximum wait time for the nimbus host replication to achieve the nimbus.min.replication.count.
     * Once this time is elapsed nimbus will go ahead and perform topology activation tasks even
     * if required nimbus.min.replication.count is not achieved. The default is 0 seconds, a value of
     * -1 indicates to wait for ever.
     */
    public static final String TOPOLOGY_MAX_REPLICATION_WAIT_TIME_SEC = "nimbus.max.replication.wait.time.sec";
    public static final Object TOPOLOGY_MAX_REPLICATION_WAIT_TIME_SEC_SCHEMA = Number.class;

    /**
     * How often nimbus's background thread to sync code for missing topologies should run.
     */
    public static final String NIMBUS_CODE_SYNC_FREQ_SECS = "nimbus.code.sync.freq.secs";
    public static final Object NIMBUS_CODE_SYNC_FREQ_SECS_SCHEMA = ConfigValidation.IntegerValidator;
>>>>>>> 765e4c2f

    public static void setClasspath(Map conf, String cp) {
        conf.put(Config.TOPOLOGY_CLASSPATH, cp);
    }

    public void setClasspath(String cp) {
        setClasspath(this, cp);
    }

    public static void setEnvironment(Map conf, Map env) {
        conf.put(Config.TOPOLOGY_ENVIRONMENT, env);
    }

    public void setEnvironment(Map env) {
        setEnvironment(this, env);
    }

    public static void setDebug(Map conf, boolean isOn) {
        conf.put(Config.TOPOLOGY_DEBUG, isOn);
    }

    public void setDebug(boolean isOn) {
        setDebug(this, isOn);
    }

    public static void setNumWorkers(Map conf, int workers) {
        conf.put(Config.TOPOLOGY_WORKERS, workers);
    }

    public void setNumWorkers(int workers) {
        setNumWorkers(this, workers);
    }

    public static void setNumAckers(Map conf, int numExecutors) {
        conf.put(Config.TOPOLOGY_ACKER_EXECUTORS, numExecutors);
    }

    public void setNumAckers(int numExecutors) {
        setNumAckers(this, numExecutors);
    }

    public static void setMessageTimeoutSecs(Map conf, int secs) {
        conf.put(Config.TOPOLOGY_MESSAGE_TIMEOUT_SECS, secs);
    }

    public void setMessageTimeoutSecs(int secs) {
        setMessageTimeoutSecs(this, secs);
    }

    public static void registerSerialization(Map conf, Class klass) {
        getRegisteredSerializations(conf).add(klass.getName());
    }

    public void registerSerialization(Class klass) {
        registerSerialization(this, klass);
    }

    public static void registerSerialization(Map conf, Class klass, Class<? extends Serializer> serializerClass) {
        Map<String, String> register = new HashMap<String, String>();
        register.put(klass.getName(), serializerClass.getName());
        getRegisteredSerializations(conf).add(register);
    }

    public void registerSerialization(Class klass, Class<? extends Serializer> serializerClass) {
        registerSerialization(this, klass, serializerClass);
    }

    public static void registerMetricsConsumer(Map conf, Class klass, Object argument, long parallelismHint) {
        HashMap m = new HashMap();
        m.put("class", klass.getCanonicalName());
        m.put("parallelism.hint", parallelismHint);
        m.put("argument", argument);

        List l = (List)conf.get(TOPOLOGY_METRICS_CONSUMER_REGISTER);
        if (l == null) { l = new ArrayList(); }
        l.add(m);
        conf.put(TOPOLOGY_METRICS_CONSUMER_REGISTER, l);
    }

    public void registerMetricsConsumer(Class klass, Object argument, long parallelismHint) {
       registerMetricsConsumer(this, klass, argument, parallelismHint);
    }

    public static void registerMetricsConsumer(Map conf, Class klass, long parallelismHint) {
        registerMetricsConsumer(conf, klass, null, parallelismHint);
    }

    public void registerMetricsConsumer(Class klass, long parallelismHint) {
        registerMetricsConsumer(this, klass, parallelismHint);
    }

    public static void registerMetricsConsumer(Map conf, Class klass) {
        registerMetricsConsumer(conf, klass, null, 1L);
    }

    public void registerMetricsConsumer(Class klass) {
        registerMetricsConsumer(this, klass);
    }

    public static void registerDecorator(Map conf, Class<? extends IKryoDecorator> klass) {
        getRegisteredDecorators(conf).add(klass.getName());
    }

    public void registerDecorator(Class<? extends IKryoDecorator> klass) {
        registerDecorator(this, klass);
    }

    public static void setKryoFactory(Map conf, Class<? extends IKryoFactory> klass) {
        conf.put(Config.TOPOLOGY_KRYO_FACTORY, klass.getName());
    }

    public void setKryoFactory(Class<? extends IKryoFactory> klass) {
        setKryoFactory(this, klass);
    }

    public static void setSkipMissingKryoRegistrations(Map conf, boolean skip) {
        conf.put(Config.TOPOLOGY_SKIP_MISSING_KRYO_REGISTRATIONS, skip);
    }

    public void setSkipMissingKryoRegistrations(boolean skip) {
       setSkipMissingKryoRegistrations(this, skip);
    }

    public static void setMaxTaskParallelism(Map conf, int max) {
        conf.put(Config.TOPOLOGY_MAX_TASK_PARALLELISM, max);
    }

    public void setMaxTaskParallelism(int max) {
        setMaxTaskParallelism(this, max);
    }

    public static void setMaxSpoutPending(Map conf, int max) {
        conf.put(Config.TOPOLOGY_MAX_SPOUT_PENDING, max);
    }

    public void setMaxSpoutPending(int max) {
        setMaxSpoutPending(this, max);
    }

    public static void setStatsSampleRate(Map conf, double rate) {
        conf.put(Config.TOPOLOGY_STATS_SAMPLE_RATE, rate);
    }

    public void setStatsSampleRate(double rate) {
        setStatsSampleRate(this, rate);
    }

    public static void setFallBackOnJavaSerialization(Map conf, boolean fallback) {
        conf.put(Config.TOPOLOGY_FALL_BACK_ON_JAVA_SERIALIZATION, fallback);
    }

    public void setFallBackOnJavaSerialization(boolean fallback) {
        setFallBackOnJavaSerialization(this, fallback);
    }

    private static List getRegisteredSerializations(Map conf) {
        List ret;
        if(!conf.containsKey(Config.TOPOLOGY_KRYO_REGISTER)) {
            ret = new ArrayList();
        } else {
            ret = new ArrayList((List) conf.get(Config.TOPOLOGY_KRYO_REGISTER));
        }
        conf.put(Config.TOPOLOGY_KRYO_REGISTER, ret);
        return ret;
    }

    private static List getRegisteredDecorators(Map conf) {
        List ret;
        if(!conf.containsKey(Config.TOPOLOGY_KRYO_DECORATORS)) {
            ret = new ArrayList();
        } else {
            ret = new ArrayList((List) conf.get(Config.TOPOLOGY_KRYO_DECORATORS));
        }
        conf.put(Config.TOPOLOGY_KRYO_DECORATORS, ret);
        return ret;
    }
}<|MERGE_RESOLUTION|>--- conflicted
+++ resolved
@@ -1454,13 +1454,13 @@
     public static final Object TOPOLOGY_ISOLATED_MACHINES_SCHEMA = Number.class;
 
     /**
-<<<<<<< HEAD
      * Configure timeout milliseconds used for disruptor queue wait strategy. Can be used to tradeoff latency
      * vs. CPU usage
      */
     public static final String TOPOLOGY_DISRUPTOR_WAIT_TIMEOUT_MILLIS="topology.disruptor.wait.timeout.millis";
     public static final Object TOPOLOGY_DISRUPTOR_WAIT_TIMEOUT_MILLIS_SCHEMA = ConfigValidation.NotNullPosIntegerValidator;
-=======
+
+    /**
      * Which implementation of {@link backtype.storm.codedistributor.ICodeDistributor} should be used by storm for code
      * distribution.
      */
@@ -1481,7 +1481,7 @@
      * if required nimbus.min.replication.count is not achieved. The default is 0 seconds, a value of
      * -1 indicates to wait for ever.
      */
-    public static final String TOPOLOGY_MAX_REPLICATION_WAIT_TIME_SEC = "nimbus.max.replication.wait.time.sec";
+    public static final String TOPOLOGY_MAX_REPLICATION_WAIT_TIME_SEC = "topology.max.replication.wait.time.sec";
     public static final Object TOPOLOGY_MAX_REPLICATION_WAIT_TIME_SEC_SCHEMA = Number.class;
 
     /**
@@ -1489,7 +1489,6 @@
      */
     public static final String NIMBUS_CODE_SYNC_FREQ_SECS = "nimbus.code.sync.freq.secs";
     public static final Object NIMBUS_CODE_SYNC_FREQ_SECS_SCHEMA = ConfigValidation.IntegerValidator;
->>>>>>> 765e4c2f
 
     public static void setClasspath(Map conf, String cp) {
         conf.put(Config.TOPOLOGY_CLASSPATH, cp);
