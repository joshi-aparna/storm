;; Licensed to the Apache Software Foundation (ASF) under one
;; or more contributor license agreements.  See the NOTICE file
;; distributed with this work for additional information
;; regarding copyright ownership.  The ASF licenses this file
;; to you under the Apache License, Version 2.0 (the
;; "License"); you may not use this file except in compliance
;; with the License.  You may obtain a copy of the License at
;;
;; http://www.apache.org/licenses/LICENSE-2.0
;;
;; Unless required by applicable law or agreed to in writing, software
;; distributed under the License is distributed on an "AS IS" BASIS,
;; WITHOUT WARRANTIES OR CONDITIONS OF ANY KIND, either express or implied.
;; See the License for the specific language governing permissions and
;; limitations under the License.
(ns org.apache.storm.daemon.supervisor
  (:import [java.io File IOException FileOutputStream])
  (:import [org.apache.storm.scheduler ISupervisor]
           [org.apache.storm.utils LocalState Time Utils Utils$ExitCodeCallable
                                   ConfigUtils]
           [org.apache.storm.daemon Shutdownable]
           [org.apache.storm Constants]
           [org.apache.storm.cluster ClusterStateContext DaemonType StormClusterStateImpl ClusterUtils]
           [java.net JarURLConnection]
           [java.net URI URLDecoder]
           [org.apache.commons.io FileUtils])
  (:use [org.apache.storm config util log timer local-state converter])
  (:import [org.apache.storm.generated AuthorizationException KeyNotFoundException WorkerResources])
  (:import [org.apache.storm.utils NimbusLeaderNotFoundException VersionInfo])
  (:import [java.nio.file Files StandardCopyOption])
  (:import [org.apache.storm Config])
  (:import [org.apache.storm.generated WorkerResources ProfileAction])
  (:import [org.apache.storm.localizer LocalResource])
  (:use [org.apache.storm.daemon common])
  (:require [org.apache.storm.command [healthcheck :as healthcheck]])
  (:require [org.apache.storm.daemon [worker :as worker]]
            [org.apache.storm [process-simulator :as psim] [event :as event]]
            [clojure.set :as set])
  (:import [org.apache.thrift.transport TTransportException])
  (:import [org.apache.zookeeper data.ACL ZooDefs$Ids ZooDefs$Perms])
  (:import [org.yaml.snakeyaml Yaml]
           [org.yaml.snakeyaml.constructor SafeConstructor])
  (:require [metrics.gauges :refer [defgauge]])
  (:require [metrics.meters :refer [defmeter mark!]])
  (:gen-class
    :methods [^{:static true} [launch [org.apache.storm.scheduler.ISupervisor] void]]))

(defmeter supervisor:num-workers-launched)

(defmulti download-storm-code cluster-mode)
(defmulti launch-worker (fn [supervisor & _] (cluster-mode (:conf supervisor))))

(def STORM-VERSION (VersionInfo/getVersion))

(defprotocol SupervisorDaemon
  (get-id [this])
  (get-conf [this])
  (shutdown-all-workers [this])
  )

;TODO: when translating this function, you should replace the filter-val with a proper for loop + if condition HERE
(defn- assignments-snapshot [storm-cluster-state callback assignment-versions]
  (let [storm-ids (.assignments storm-cluster-state callback)]
    (let [new-assignments
          (->>
           (dofor [sid storm-ids]
                  (let [recorded-version (:version (get assignment-versions sid))]
                    (if-let [assignment-version (.assignmentVersion storm-cluster-state sid callback)]
                      (if (= assignment-version recorded-version)
                        {sid (get assignment-versions sid)}
                        (let [thriftify-assignment-version (.assignmentInfoWithVersion storm-cluster-state sid callback)
                              assignment (clojurify-assignment (:data thriftify-assignment-version))]
                        {sid {:data assignment :version (:version thriftify-assignment-version)}}))
                      {sid nil})))
           (apply merge)
           (filter-val not-nil?))
          new-profiler-actions
          (->>
            (dofor [sid (distinct storm-ids)]

                   (if-let [topo-profile-actions (into [] (for [request (.getTopologyProfileRequests storm-cluster-state sid false)] (clojurify-profile-request request)))]
                      {sid topo-profile-actions}))
           (apply merge))]
      {:assignments (into {} (for [[k v] new-assignments] [k (:data v)]))
       :profiler-actions new-profiler-actions
       :versions new-assignments})))

(defn- read-my-executors [assignments-snapshot storm-id assignment-id]
  (let [assignment (get assignments-snapshot storm-id)
        my-slots-resources (into {}
                                 (filter (fn [[[node _] _]] (= node assignment-id))
                                         (:worker->resources assignment)))
        my-executors (filter (fn [[_ [node _]]] (= node assignment-id))
                             (:executor->node+port assignment))
        port-executors (apply merge-with
                              concat
                              (for [[executor [_ port]] my-executors]
                                {port [executor]}
                                ))]
    (into {} (for [[port executors] port-executors]
               ;; need to cast to int b/c it might be a long (due to how yaml parses things)
               ;; doall is to avoid serialization/deserialization problems with lazy seqs
               [(Integer. port) (mk-local-assignment storm-id (doall executors) (get my-slots-resources [assignment-id port]))]
               ))))

(defn- read-assignments
  "Returns map from port to struct containing :storm-id, :executors and :resources"
  ([assignments-snapshot assignment-id]
     (->> (dofor [sid (keys assignments-snapshot)] (read-my-executors assignments-snapshot sid assignment-id))
          (apply merge-with (fn [& ignored] (throw (RuntimeException. (str "Should not have multiple topologies assigned to one port")))))))
  ([assignments-snapshot assignment-id existing-assignment retries]
     (try (let [assignments (read-assignments assignments-snapshot assignment-id)]
            (reset! retries 0)
            assignments)
          (catch RuntimeException e
            (if (> @retries 2) (throw e) (swap! retries inc))
            (log-warn (.getMessage e) ": retrying " @retries " of 3")
            existing-assignment))))

;TODO: when translating this function, you should replace the map-val with a proper for loop HERE
(defn- read-storm-code-locations
  [assignments-snapshot]
  (map-val :master-code-dir assignments-snapshot))

(defn- read-downloaded-storm-ids [conf]
  (map #(URLDecoder/decode %) (Utils/readDirContents (ConfigUtils/supervisorStormDistRoot conf))))

(defn read-worker-heartbeat [conf id]
  (let [local-state (ConfigUtils/workerState conf id)]
    (try
      (ls-worker-heartbeat local-state)
      (catch Exception e
        (log-warn e "Failed to read local heartbeat for workerId : " id ",Ignoring exception.")
        nil))))


(defn my-worker-ids [conf]
  (Utils/readDirContents (ConfigUtils/workerRoot conf)))

(defn read-worker-heartbeats
  "Returns map from worker id to heartbeat"
  [conf]
  (let [ids (my-worker-ids conf)]
    (into {}
      (dofor [id ids]
        [id (read-worker-heartbeat conf id)]))
    ))


(defn matches-an-assignment? [worker-heartbeat assigned-executors]
  (let [local-assignment (assigned-executors (:port worker-heartbeat))]
    (and local-assignment
         (= (:storm-id worker-heartbeat) (:storm-id local-assignment))
         (= (disj (set (:executors worker-heartbeat)) Constants/SYSTEM_EXECUTOR_ID)
            (set (:executors local-assignment))))))

(let [dead-workers (atom #{})]
  (defn get-dead-workers []
    @dead-workers)
  (defn add-dead-worker [worker]
    (swap! dead-workers conj worker))
  (defn remove-dead-worker [worker]
    (swap! dead-workers disj worker)))

(defn is-worker-hb-timed-out? [now hb conf]
  (> (- now (:time-secs hb))
     (conf SUPERVISOR-WORKER-TIMEOUT-SECS)))

(defn read-allocated-workers
  "Returns map from worker id to worker heartbeat. if the heartbeat is nil, then the worker is dead (timed out or never wrote heartbeat)"
  [supervisor assigned-executors now]
  (let [conf (:conf supervisor)
        ^LocalState local-state (:local-state supervisor)
        id->heartbeat (read-worker-heartbeats conf)
        approved-ids (set (keys (ls-approved-workers local-state)))]
    (into
     {}
     (dofor [[id hb] id->heartbeat]
            (let [state (cond
                         (not hb)
                           :not-started
                         (or (not (contains? approved-ids id))
                             (not (matches-an-assignment? hb assigned-executors)))
                           :disallowed
                         (or
                          (when (get (get-dead-workers) id)
                            (log-message "Worker Process " id " has died!")
                            true)
                          (is-worker-hb-timed-out? now hb conf))
                           :timed-out
                         true
                           :valid)]
              (log-debug "Worker " id " is " state ": " (pr-str hb) " at supervisor time-secs " now)
              [id [state hb]]
              ))
     )))

(defn- wait-for-worker-launch [conf id start-time]
  (let [state (ConfigUtils/workerState conf id)]
    (loop []
      (let [hb (ls-worker-heartbeat state)]
        (when (and
               (not hb)
               (<
                (- (Time/currentTimeSecs) start-time)
                (conf SUPERVISOR-WORKER-START-TIMEOUT-SECS)
                ))
          (log-message id " still hasn't started")
          (Time/sleep 500)
          (recur)
          )))
    (when-not (ls-worker-heartbeat state)
      (log-message "Worker " id " failed to start")
      )))

(defn- wait-for-workers-launch [conf ids]
  (let [start-time (Time/currentTimeSecs)]
    (doseq [id ids]
      (wait-for-worker-launch conf id start-time))
    ))

(defn generate-supervisor-id []
  (Utils/uuid))

(defnk worker-launcher [conf user args :environment {} :log-prefix nil :exit-code-callback nil :directory nil]
  (let [_ (when (clojure.string/blank? user)
            (throw (java.lang.IllegalArgumentException.
                     "User cannot be blank when calling worker-launcher.")))
        wl-initial (conf SUPERVISOR-WORKER-LAUNCHER)
        storm-home (System/getProperty "storm.home")
        wl (if wl-initial wl-initial (str storm-home "/bin/worker-launcher"))
        command (concat [wl user] args)]
    (log-message "Running as user:" user " command:" (pr-str command))
    (Utils/launchProcess command
                         environment
                         log-prefix
                         exit-code-callback
                         directory)))

(defnk worker-launcher-and-wait [conf user args :environment {} :log-prefix nil]
  (let [process (worker-launcher conf user args :environment environment)]
    (if log-prefix
      (Utils/readAndLogStream log-prefix (.getInputStream process)))
      (try
        (.waitFor process)
      (catch InterruptedException e
        (log-message log-prefix " interrupted.")))
      (.exitValue process)))

(defn- rmr-as-user
  "Launches a process owned by the given user that deletes the given path
  recursively.  Throws RuntimeException if the directory is not removed."
  [conf id path]
  (let [user (Utils/getFileOwner path)]
    (worker-launcher-and-wait conf
      user
      ["rmr" path]
      :log-prefix (str "rmr " id))
    (if (Utils/checkFileExists path)
      (throw (RuntimeException. (str path " was not deleted"))))))

(defn try-cleanup-worker [conf id]
  (try
    (if (.exists (File. (ConfigUtils/workerRoot conf id)))
      (do
        (if (conf SUPERVISOR-RUN-WORKER-AS-USER)
          (rmr-as-user conf id (ConfigUtils/workerRoot conf id))
          (do
            (Utils/forceDelete (ConfigUtils/workerHeartbeatsRoot conf id))
            ;; this avoids a race condition with worker or subprocess writing pid around same time
            (Utils/forceDelete (ConfigUtils/workerPidsRoot conf id))
            (Utils/forceDelete (ConfigUtils/workerRoot conf id))))
        (ConfigUtils/removeWorkerUserWSE conf id)
        (remove-dead-worker id)
      ))
  (catch IOException e
    (log-warn-error e "Failed to cleanup worker " id ". Will retry later"))
  (catch RuntimeException e
    (log-warn-error e "Failed to cleanup worker " id ". Will retry later")
    )
  (catch java.io.FileNotFoundException e (log-message (.getMessage e)))
    ))

(defn shutdown-worker [supervisor id]
  (log-message "Shutting down " (:supervisor-id supervisor) ":" id)
  (let [conf (:conf supervisor)
        pids (Utils/readDirContents (ConfigUtils/workerPidsRoot conf id))
        thread-pid (@(:worker-thread-pids-atom supervisor) id)
        shutdown-sleep-secs (conf SUPERVISOR-WORKER-SHUTDOWN-SLEEP-SECS)
        as-user (conf SUPERVISOR-RUN-WORKER-AS-USER)
        user (ConfigUtils/getWorkerUser conf id)]
    (when thread-pid
      (psim/kill-process thread-pid))
    (doseq [pid pids]
      (if as-user
        (worker-launcher-and-wait conf user ["signal" pid "15"] :log-prefix (str "kill -15 " pid))
        (Utils/killProcessWithSigTerm pid)))
    (when-not (empty? pids)  
      (log-message "Sleep " shutdown-sleep-secs " seconds for execution of cleanup threads on worker.")
      (Time/sleepSecs shutdown-sleep-secs))
    (doseq [pid pids]
      (if as-user
        (worker-launcher-and-wait conf user ["signal" pid "9"] :log-prefix (str "kill -9 " pid))
        (Utils/forceKillProcess pid))
      (let [path (ConfigUtils/workerPidPath conf id pid)]
        (if as-user
          (rmr-as-user conf id path)
          (try
            (log-debug "Removing path " path)
            (.delete (File. path))
            (catch Exception e))))) ;; on windows, the supervisor may still holds the lock on the worker directory
    (try-cleanup-worker conf id))
  (log-message "Shut down " (:supervisor-id supervisor) ":" id))

(def SUPERVISOR-ZK-ACLS
  [(first ZooDefs$Ids/CREATOR_ALL_ACL)
   (ACL. (bit-or ZooDefs$Perms/READ ZooDefs$Perms/CREATE) ZooDefs$Ids/ANYONE_ID_UNSAFE)])

(defn supervisor-data [conf shared-context ^ISupervisor isupervisor]
  {:conf conf
   :shared-context shared-context
   :isupervisor isupervisor
   :active (atom true)
   :uptime (Utils/makeUptimeComputer)
   :version STORM-VERSION
   :worker-thread-pids-atom (atom {})
   :storm-cluster-state (ClusterUtils/mkStormClusterState conf (when (Utils/isZkAuthenticationConfiguredStormServer conf)
                                                     SUPERVISOR-ZK-ACLS)
                                                        (ClusterStateContext. DaemonType/SUPERVISOR))
   :local-state (ConfigUtils/supervisorState conf)
   :supervisor-id (.getSupervisorId isupervisor)
   :assignment-id (.getAssignmentId isupervisor)
   :my-hostname (Utils/hostname conf)
   :curr-assignment (atom nil) ;; used for reporting used ports when heartbeating
   :heartbeat-timer (mk-timer :kill-fn (fn [t]
                               (log-error t "Error when processing event")
                               (Utils/exitProcess 20 "Error when processing an event")
                               ))
   :event-timer (mk-timer :kill-fn (fn [t]
                                         (log-error t "Error when processing event")
                                         (Utils/exitProcess 20 "Error when processing an event")
                                         ))
   :blob-update-timer (mk-timer :kill-fn (defn blob-update-timer
                                           [t]
                                           (log-error t "Error when processing event")
                                           (Utils/exitProcess 20 "Error when processing a event"))
                                :timer-name "blob-update-timer")
   :localizer (Utils/createLocalizer conf (ConfigUtils/supervisorLocalDir conf))
   :assignment-versions (atom {})
   :sync-retry (atom 0)
   :download-lock (Object.)
   :stormid->profiler-actions (atom {})
   })

(defn required-topo-files-exist?
  [conf storm-id]
  (let [stormroot (ConfigUtils/supervisorStormDistRoot conf storm-id)
        stormjarpath (ConfigUtils/supervisorStormJarPath stormroot)
        stormcodepath (ConfigUtils/supervisorStormCodePath stormroot)
        stormconfpath (ConfigUtils/supervisorStormConfPath stormroot)]
    (and (every? #(Utils/checkFileExists %) [stormroot stormconfpath stormcodepath])
         (or (ConfigUtils/isLocalMode conf)
             (Utils/checkFileExists stormjarpath)))))

(defn get-worker-assignment-helper-msg
  [assignment supervisor port id]
  (str (pr-str assignment) " for this supervisor " (:supervisor-id supervisor) " on port "
    port " with id " id))

(defn get-valid-new-worker-ids
  [conf supervisor reassign-executors new-worker-ids]
  (into {}
    (remove nil?
      (dofor [[port assignment] reassign-executors]
        (let [id (new-worker-ids port)
              storm-id (:storm-id assignment)
              ^WorkerResources resources (:resources assignment)
              mem-onheap (.get_mem_on_heap resources)]
          ;; This condition checks for required files exist before launching the worker
          (if (required-topo-files-exist? conf storm-id)
            (let [pids-path (ConfigUtils/workerPidsRoot conf id)
                  hb-path (ConfigUtils/workerHeartbeatsRoot conf id)]
              (log-message "Launching worker with assignment "
                (get-worker-assignment-helper-msg assignment supervisor port id))
              (FileUtils/forceMkdir (File. pids-path))
              (FileUtils/forceMkdir (File. hb-path))
              (launch-worker supervisor
                (:storm-id assignment)
                port
                id
                mem-onheap)
              [id port])
            (do
              (log-message "Missing topology storm code, so can't launch worker with assignment "
                (get-worker-assignment-helper-msg assignment supervisor port id))
              nil)))))))


(defn- select-keys-pred
  [pred amap]
  (into {} (filter (fn [[k v]] (pred k)) amap)))

;TODO: when translating this function, you should replace the filter-val with a proper for loop + if condition HERE
(defn sync-processes [supervisor]
  (let [conf (:conf supervisor)
        ^LocalState local-state (:local-state supervisor)
        storm-cluster-state (:storm-cluster-state supervisor)
        assigned-executors (or (ls-local-assignments local-state) {})
        now (Time/currentTimeSecs)
        allocated (read-allocated-workers supervisor assigned-executors now)
        keepers (filter-val
                 (fn [[state _]] (= state :valid))
                 allocated)
        keep-ports (set (for [[id [_ hb]] keepers] (:port hb)))
        reassign-executors (select-keys-pred (complement keep-ports) assigned-executors)
        new-worker-ids (into
                        {}
                        (for [port (keys reassign-executors)]
                          [port (Utils/uuid)]))]
    ;; 1. to kill are those in allocated that are dead or disallowed
    ;; 2. kill the ones that should be dead
    ;;     - read pids, kill -9 and individually remove file
    ;;     - rmr heartbeat dir, rmdir pid dir, rmdir id dir (catch exception and log)
    ;; 3. of the rest, figure out what assignments aren't yet satisfied
    ;; 4. generate new worker ids, write new "approved workers" to LS
    ;; 5. create local dir for worker id
    ;; 5. launch new workers (give worker-id, port, and supervisor-id)
    ;; 6. wait for workers launch

    (log-debug "Syncing processes")
    (log-debug "Assigned executors: " assigned-executors)
    (log-debug "Allocated: " allocated)
    (doseq [[id [state heartbeat]] allocated]
      (when (not= :valid state)
        (log-message
         "Shutting down and clearing state for id " id
         ". Current supervisor time: " now
         ". State: " state
         ", Heartbeat: " (pr-str heartbeat))
        (shutdown-worker supervisor id)))
    (let [valid-new-worker-ids (get-valid-new-worker-ids conf supervisor reassign-executors new-worker-ids)]
      (ls-approved-workers! local-state
                        (merge
                          (select-keys (ls-approved-workers local-state)
                            (keys keepers))
                          valid-new-worker-ids))
      (wait-for-workers-launch conf (keys valid-new-worker-ids)))))

(defn assigned-storm-ids-from-port-assignments [assignment]
  (->> assignment
       vals
       (map :storm-id)
       set))

;TODO: when translating this function, you should replace the filter-val with a proper for loop + if condition HERE
(defn shutdown-disallowed-workers [supervisor]
  (let [conf (:conf supervisor)
        ^LocalState local-state (:local-state supervisor)
        assigned-executors (or (ls-local-assignments local-state) {})
        now (Time/currentTimeSecs)
        allocated (read-allocated-workers supervisor assigned-executors now)
        disallowed (keys (filter-val
                                  (fn [[state _]] (= state :disallowed))
                                  allocated))]
    (log-debug "Allocated workers " allocated)
    (log-debug "Disallowed workers " disallowed)
    (doseq [id disallowed]
      (shutdown-worker supervisor id))
    ))

(defn get-blob-localname
  "Given the blob information either gets the localname field if it exists,
  else routines the default value passed in."
  [blob-info defaultValue]
  (or (get blob-info "localname") defaultValue))

(defn should-uncompress-blob?
  "Given the blob information returns the value of the uncompress field, handling it either being
  a string or a boolean value, or if it's not specified then returns false"
  [blob-info]
  (Boolean. (get blob-info "uncompress")))

(defn remove-blob-references
  "Remove a reference to a blob when its no longer needed."
  [localizer storm-id conf]
  (let [storm-conf (clojurify-structure (ConfigUtils/readSupervisorStormConf conf storm-id))
        blobstore-map (storm-conf TOPOLOGY-BLOBSTORE-MAP)
        user (storm-conf TOPOLOGY-SUBMITTER-USER)
        topo-name (storm-conf TOPOLOGY-NAME)]
    (if blobstore-map
      (doseq [[k, v] blobstore-map]
        (.removeBlobReference localizer
          k
          user
          topo-name
          (should-uncompress-blob? v))))))

(defn blobstore-map-to-localresources
  "Returns a list of LocalResources based on the blobstore-map passed in."
  [blobstore-map]
  (if blobstore-map
    (for [[k, v] blobstore-map] (LocalResource. k (should-uncompress-blob? v)))
    ()))

(defn add-blob-references
  "For each of the downloaded topologies, adds references to the blobs that the topologies are
  using. This is used to reconstruct the cache on restart."
  [localizer storm-id conf]
  (let [storm-conf (clojurify-structure (ConfigUtils/readSupervisorStormConf conf storm-id))
        blobstore-map (storm-conf TOPOLOGY-BLOBSTORE-MAP)
        user (storm-conf TOPOLOGY-SUBMITTER-USER)
        topo-name (storm-conf TOPOLOGY-NAME)
        localresources (blobstore-map-to-localresources blobstore-map)]
    (if blobstore-map
      (.addReferences localizer localresources user topo-name))))

(defn rm-topo-files
  [conf storm-id localizer rm-blob-refs?]
  (let [path (ConfigUtils/supervisorStormDistRoot conf storm-id)]
    (try
      (if rm-blob-refs?
        (remove-blob-references localizer storm-id conf))
      (if (conf SUPERVISOR-RUN-WORKER-AS-USER)
        (rmr-as-user conf storm-id path)
        (Utils/forceDelete (ConfigUtils/supervisorStormDistRoot conf storm-id)))
      (catch Exception e
        (log-message e (str "Exception removing: " storm-id))))))

(defn verify-downloaded-files
  "Check for the files exists to avoid supervisor crashing
   Also makes sure there is no necessity for locking"
  [conf localizer assigned-storm-ids all-downloaded-storm-ids]
  (remove nil?
    (into #{}
      (for [storm-id all-downloaded-storm-ids
            :when (contains? assigned-storm-ids storm-id)]
        (when-not (required-topo-files-exist? conf storm-id)
          (log-debug "Files not present in topology directory")
          (rm-topo-files conf storm-id localizer false)
          storm-id)))))

(defn mk-synchronize-supervisor [supervisor sync-processes event-manager processes-event-manager]
  (fn this []
    (let [conf (:conf supervisor)
          storm-cluster-state (:storm-cluster-state supervisor)
          ^ISupervisor isupervisor (:isupervisor supervisor)
          ^LocalState local-state (:local-state supervisor)
          sync-callback (fn [& ignored] (.add event-manager this))
          assignment-versions @(:assignment-versions supervisor)
          {assignments-snapshot :assignments
           storm-id->profiler-actions :profiler-actions
           versions :versions}
          (assignments-snapshot storm-cluster-state sync-callback assignment-versions)

          storm-code-map (read-storm-code-locations assignments-snapshot)
          all-downloaded-storm-ids (set (read-downloaded-storm-ids conf))
          existing-assignment (ls-local-assignments local-state)
          all-assignment (read-assignments assignments-snapshot
                                           (:assignment-id supervisor)
                                           existing-assignment
                                           (:sync-retry supervisor))
          ;TODO: when translating this function, you should replace the filter-val with a proper for loop + if condition HERE
          new-assignment (->> all-assignment
                              (filter-key #(.confirmAssigned isupervisor %)))
          assigned-storm-ids (assigned-storm-ids-from-port-assignments new-assignment)
          localizer (:localizer supervisor)
          checked-downloaded-storm-ids (set (verify-downloaded-files conf localizer assigned-storm-ids all-downloaded-storm-ids))
          downloaded-storm-ids (set/difference all-downloaded-storm-ids checked-downloaded-storm-ids)]

      (log-debug "Synchronizing supervisor")
      (log-debug "Storm code map: " storm-code-map)
      (log-debug "All assignment: " all-assignment)
      (log-debug "New assignment: " new-assignment)
      (log-debug "Assigned Storm Ids " assigned-storm-ids)
      (log-debug "All Downloaded Ids " all-downloaded-storm-ids)
      (log-debug "Checked Downloaded Ids " checked-downloaded-storm-ids)
      (log-debug "Downloaded Ids " downloaded-storm-ids)
      (log-debug "Storm Ids Profiler Actions " storm-id->profiler-actions)
      ;; download code first
      ;; This might take awhile
      ;;   - should this be done separately from usual monitoring?
      ;; should we only download when topology is assigned to this supervisor?
      (doseq [[storm-id master-code-dir] storm-code-map]
        (when (and (not (downloaded-storm-ids storm-id))
                   (assigned-storm-ids storm-id))
          (log-message "Downloading code for storm id " storm-id)
          (try-cause
            (download-storm-code conf storm-id master-code-dir localizer)

            (catch NimbusLeaderNotFoundException e
              (log-warn-error e "Nimbus leader was not available."))
            (catch TTransportException e
              (log-warn-error e "There was a connection problem with nimbus.")))
          (log-message "Finished downloading code for storm id " storm-id)))

      (log-debug "Writing new assignment "
                 (pr-str new-assignment))
      (doseq [p (set/difference (set (keys existing-assignment))
                                (set (keys new-assignment)))]
        (.killedWorker isupervisor (int p)))
      (.assigned isupervisor (keys new-assignment))
      (ls-local-assignments! local-state
            new-assignment)
      (reset! (:assignment-versions supervisor) versions)
      (reset! (:stormid->profiler-actions supervisor) storm-id->profiler-actions)

      (reset! (:curr-assignment supervisor) new-assignment)
      ;; remove any downloaded code that's no longer assigned or active
      ;; important that this happens after setting the local assignment so that
      ;; synchronize-supervisor doesn't try to launch workers for which the
      ;; resources don't exist
      (if (Utils/isOnWindows) (shutdown-disallowed-workers supervisor))
      (doseq [storm-id all-downloaded-storm-ids]
        (when-not (storm-code-map storm-id)
          (log-message "Removing code for storm id "
                       storm-id)
          (rm-topo-files conf storm-id localizer true)))
      (.add processes-event-manager sync-processes))))

(defn mk-supervisor-capacities
  [conf]
  {Config/SUPERVISOR_MEMORY_CAPACITY_MB (double (conf SUPERVISOR-MEMORY-CAPACITY-MB))
   Config/SUPERVISOR_CPU_CAPACITY (double (conf SUPERVISOR-CPU-CAPACITY))})

(defn update-blobs-for-topology!
  "Update each blob listed in the topology configuration if the latest version of the blob
   has not been downloaded."
  [conf storm-id localizer]
  (let [storm-conf (clojurify-structure (ConfigUtils/readSupervisorStormConf conf storm-id))
        blobstore-map (storm-conf TOPOLOGY-BLOBSTORE-MAP)
        user (storm-conf TOPOLOGY-SUBMITTER-USER)
        localresources (blobstore-map-to-localresources blobstore-map)]
    (try
      (.updateBlobs localizer localresources user)
      (catch AuthorizationException authExp
        (log-error authExp))
      (catch KeyNotFoundException knf
        (log-error knf)))))

(defn update-blobs-for-all-topologies-fn
  "Returns a function that downloads all blobs listed in the topology configuration for all topologies assigned
  to this supervisor, and creates version files with a suffix. The returned function is intended to be run periodically
  by a timer, created elsewhere."
  [supervisor]
  (fn []
    (try-cause
      (let [conf (:conf supervisor)
            downloaded-storm-ids (set (read-downloaded-storm-ids conf))
            new-assignment @(:curr-assignment supervisor)
            assigned-storm-ids (assigned-storm-ids-from-port-assignments new-assignment)]
        (doseq [topology-id downloaded-storm-ids]
          (let [storm-root (ConfigUtils/supervisorStormDistRoot conf topology-id)]
            (when (assigned-storm-ids topology-id)
              (log-debug "Checking Blob updates for storm topology id " topology-id " With target_dir: " storm-root)
              (update-blobs-for-topology! conf topology-id (:localizer supervisor))))))
      (catch TTransportException e
        (log-error
          e
          "Network error while updating blobs, will retry again later"))
      (catch NimbusLeaderNotFoundException e
        (log-error
          e
          "Nimbus unavailable to update blobs, will retry again later")))))

(defn jvm-cmd [cmd]
  (let [java-home (.get (System/getenv) "JAVA_HOME")]
    (if (nil? java-home)
      cmd
      (str java-home Utils/FILE_PATH_SEPARATOR "bin" Utils/FILE_PATH_SEPARATOR cmd))))

(defn java-cmd []
  (jvm-cmd "java"))

(defn jmap-dump-cmd [profile-cmd pid target-dir]
  [profile-cmd pid "jmap" target-dir])

(defn jstack-dump-cmd [profile-cmd pid target-dir]
  [profile-cmd pid "jstack" target-dir])

(defn jprofile-start [profile-cmd pid]
  [profile-cmd pid "start"])

(defn jprofile-stop [profile-cmd pid target-dir]
  [profile-cmd pid "stop" target-dir])

(defn jprofile-dump [profile-cmd pid workers-artifacts-directory]
  [profile-cmd pid "dump" workers-artifacts-directory])

(defn jprofile-jvm-restart [profile-cmd pid]
  [profile-cmd pid "kill"])

(defn- delete-topology-profiler-action [storm-cluster-state storm-id profile-action]
  (log-message "Deleting profiler action.." profile-action)
  (.deleteTopologyProfileRequests storm-cluster-state storm-id (thriftify-profile-request profile-action)))

(defnk launch-profiler-action-for-worker
  "Launch profiler action for a worker"
  [conf user target-dir command :environment {} :exit-code-on-profile-action nil :log-prefix nil]
  (if-let [run-worker-as-user (conf SUPERVISOR-RUN-WORKER-AS-USER)]
    (let [container-file (Utils/containerFilePath target-dir)
          script-file (Utils/scriptFilePath target-dir)]
      (log-message "Running as user:" user " command:" (Utils/shellCmd command))
      (if (Utils/checkFileExists container-file) (rmr-as-user conf container-file container-file))
      (if (Utils/checkFileExists script-file) (rmr-as-user conf script-file script-file))
      (worker-launcher
        conf
        user
        ["profiler" target-dir (Utils/writeScript target-dir command environment)]
        :log-prefix log-prefix
        :exit-code-callback exit-code-on-profile-action
        :directory (File. target-dir)))
    (Utils/launchProcess
      command
      environment
      log-prefix
      exit-code-on-profile-action
      (File. target-dir))))

(defn mk-run-profiler-actions-for-all-topologies
  "Returns a function that downloads all profile-actions listed for all topologies assigned
  to this supervisor, executes those actions as user and deletes them from zookeeper."
  [supervisor]
  (fn []
    (try
      (let [conf (:conf supervisor)
            stormid->profiler-actions @(:stormid->profiler-actions supervisor)
            storm-cluster-state (:storm-cluster-state supervisor)
            hostname (:my-hostname supervisor)
            storm-home (System/getProperty "storm.home")
            profile-cmd (str (clojure.java.io/file storm-home
                                                   "bin"
                                                   (conf WORKER-PROFILER-COMMAND)))
            new-assignment @(:curr-assignment supervisor)
            assigned-storm-ids (assigned-storm-ids-from-port-assignments new-assignment)]
        (doseq [[storm-id profiler-actions] stormid->profiler-actions]
          (when (not (empty? profiler-actions))
            (doseq [pro-action profiler-actions]
              (if (= hostname (:host pro-action))
                (let [port (:port pro-action)
                      action ^ProfileAction (:action pro-action)
                      stop? (> (System/currentTimeMillis) (:timestamp pro-action))
                      target-dir (ConfigUtils/workerArtifactsRoot conf storm-id port)
                      storm-conf (clojurify-structure (ConfigUtils/readSupervisorStormConf conf storm-id))
                      user (storm-conf TOPOLOGY-SUBMITTER-USER)
                      environment (if-let [env (storm-conf TOPOLOGY-ENVIRONMENT)] env {})
                      worker-pid (slurp (ConfigUtils/workerArtifactsPidPath conf storm-id port))
                      log-prefix (str "ProfilerAction process " storm-id ":" port " PROFILER_ACTION: " action " ")
                      ;; Until PROFILER_STOP action is invalid, keep launching profiler start in case worker restarted
                      ;; The profiler plugin script validates if JVM is recording before starting another recording.
                      command (cond
                                (= action ProfileAction/JMAP_DUMP) (jmap-dump-cmd profile-cmd worker-pid target-dir)
                                (= action ProfileAction/JSTACK_DUMP) (jstack-dump-cmd profile-cmd worker-pid target-dir)
                                (= action ProfileAction/JPROFILE_DUMP) (jprofile-dump profile-cmd worker-pid target-dir)
                                (= action ProfileAction/JVM_RESTART) (jprofile-jvm-restart profile-cmd worker-pid)
                                (and (not stop?)
                                     (= action ProfileAction/JPROFILE_STOP))
                                  (jprofile-start profile-cmd worker-pid) ;; Ensure the profiler is still running
                                (and stop? (= action ProfileAction/JPROFILE_STOP)) (jprofile-stop profile-cmd worker-pid target-dir))
                      action-on-exit (fn [exit-code]
                                       (log-message log-prefix " profile-action exited for code: " exit-code)
                                       (if (and (= exit-code 0) stop?)
                                         (delete-topology-profiler-action storm-cluster-state storm-id (thriftify-profile-request pro-action))))
                      command (->> command (map str) (filter (complement empty?)))]

                  (try
                    (launch-profiler-action-for-worker conf
                      user
                      target-dir
                      command
                      :environment environment
                      :exit-code-on-profile-action action-on-exit
                      :log-prefix log-prefix)
                    (catch IOException ioe
                      (log-error ioe
                        (str "Error in processing ProfilerAction '" action "' for " storm-id ":" port ", will retry later.")))
                    (catch RuntimeException rte
                      (log-error rte
                        (str "Error in processing ProfilerAction '" action "' for " storm-id ":" port ", will retry later."))))))))))
      (catch Exception e
        (log-error e "Error running profiler actions, will retry again later")))))

;; in local state, supervisor stores who its current assignments are
;; another thread launches events to restart any dead processes if necessary
(defserverfn mk-supervisor [conf shared-context ^ISupervisor isupervisor]
  (log-message "Starting Supervisor with conf " conf)
  (.prepare isupervisor conf (ConfigUtils/supervisorIsupervisorDir conf))
  (FileUtils/cleanDirectory (File. (ConfigUtils/supervisorTmpDir conf)))
  (let [supervisor (supervisor-data conf shared-context isupervisor)
        [event-manager processes-event-manager :as managers] [(event/event-manager false) (event/event-manager false)]
        sync-processes (partial sync-processes supervisor)
        synchronize-supervisor (mk-synchronize-supervisor supervisor sync-processes event-manager processes-event-manager)
        synchronize-blobs-fn (update-blobs-for-all-topologies-fn supervisor)
        downloaded-storm-ids (set (read-downloaded-storm-ids conf))
        run-profiler-actions-fn (mk-run-profiler-actions-for-all-topologies supervisor)
        heartbeat-fn (fn [] (.supervisorHeartbeat
                               (:storm-cluster-state supervisor)
                               (:supervisor-id supervisor)
<<<<<<< HEAD
                              (thriftify-supervisor-info (->SupervisorInfo (current-time-secs)
=======
                               (->SupervisorInfo (Time/currentTimeSecs)
>>>>>>> 12ceb097
                                                 (:my-hostname supervisor)
                                                 (:assignment-id supervisor)
                                                 (keys @(:curr-assignment supervisor))
                                                  ;; used ports
                                                 (.getMetadata isupervisor)
                                                 (conf SUPERVISOR-SCHEDULER-META)
                                                 (. (:uptime supervisor) upTime)
                                                 (:version supervisor)
                                                 (mk-supervisor-capacities conf)))))]
    (heartbeat-fn)

    ;; should synchronize supervisor so it doesn't launch anything after being down (optimization)
    (schedule-recurring (:heartbeat-timer supervisor)
                        0
                        (conf SUPERVISOR-HEARTBEAT-FREQUENCY-SECS)
                        heartbeat-fn)
    (doseq [storm-id downloaded-storm-ids]
      (add-blob-references (:localizer supervisor) storm-id
        conf))
    ;; do this after adding the references so we don't try to clean things being used
    (.startCleaner (:localizer supervisor))

    (when (conf SUPERVISOR-ENABLE)
      ;; This isn't strictly necessary, but it doesn't hurt and ensures that the machine stays up
      ;; to date even if callbacks don't all work exactly right
      (schedule-recurring (:event-timer supervisor) 0 10 (fn [] (.add event-manager synchronize-supervisor)))
      (schedule-recurring (:event-timer supervisor)
                          0
                          (conf SUPERVISOR-MONITOR-FREQUENCY-SECS)
                          (fn [] (.add processes-event-manager sync-processes)))

      ;; Blob update thread. Starts with 30 seconds delay, every 30 seconds
      (schedule-recurring (:blob-update-timer supervisor)
                          30
                          30
                          (fn [] (.add event-manager synchronize-blobs-fn)))

      (schedule-recurring (:event-timer supervisor)
                          (* 60 5)
                          (* 60 5)
                          (fn [] (let [health-code (healthcheck/health-check conf)
                                       ids (my-worker-ids conf)]
                                   (if (not (= health-code 0))
                                     (do
                                       (doseq [id ids]
                                         (shutdown-worker supervisor id))
                                       (throw (RuntimeException. "Supervisor failed health check. Exiting.")))))))

      ;; Launch a thread that Runs profiler commands . Starts with 30 seconds delay, every 30 seconds
      (schedule-recurring (:event-timer supervisor)
                          30
                          30
                          (fn [] (.add event-manager run-profiler-actions-fn))))
    (log-message "Starting supervisor with id " (:supervisor-id supervisor) " at host " (:my-hostname supervisor))
    (reify
     Shutdownable
     (shutdown [this]
               (log-message "Shutting down supervisor " (:supervisor-id supervisor))
               (reset! (:active supervisor) false)
               (cancel-timer (:heartbeat-timer supervisor))
               (cancel-timer (:event-timer supervisor))
               (cancel-timer (:blob-update-timer supervisor))
               (.shutdown event-manager)
               (.shutdown processes-event-manager)
               (.shutdown (:localizer supervisor))
               (.disconnect (:storm-cluster-state supervisor)))
     SupervisorDaemon
     (get-conf [this]
       conf)
     (get-id [this]
       (:supervisor-id supervisor))
     (shutdown-all-workers [this]
       (let [ids (my-worker-ids conf)]
         (doseq [id ids]
           (shutdown-worker supervisor id)
           )))
     DaemonCommon
     (waiting? [this]
       (or (not @(:active supervisor))
           (and
            (timer-waiting? (:heartbeat-timer supervisor))
            (timer-waiting? (:event-timer supervisor))
            (every? (memfn waiting?) managers)))
           ))))

(defn kill-supervisor [supervisor]
  (.shutdown supervisor)
  )

(defn setup-storm-code-dir
  [conf storm-conf dir]
 (if (conf SUPERVISOR-RUN-WORKER-AS-USER)
  (worker-launcher-and-wait conf (storm-conf TOPOLOGY-SUBMITTER-USER) ["code-dir" dir] :log-prefix (str "setup conf for " dir))))

(defn setup-blob-permission
  [conf storm-conf path]
  (if (conf SUPERVISOR-RUN-WORKER-AS-USER)
    (worker-launcher-and-wait conf (storm-conf TOPOLOGY-SUBMITTER-USER) ["blob" path] :log-prefix (str "setup blob permissions for " path))))

(defn download-blobs-for-topology!
  "Download all blobs listed in the topology configuration for a given topology."
  [conf stormconf-path localizer tmproot]
  (let [storm-conf (clojurify-structure (ConfigUtils/readSupervisorStormConfGivenPath conf stormconf-path))
        blobstore-map (storm-conf TOPOLOGY-BLOBSTORE-MAP)
        user (storm-conf TOPOLOGY-SUBMITTER-USER)
        topo-name (storm-conf TOPOLOGY-NAME)
        user-dir (.getLocalUserFileCacheDir localizer user)
        localresources (blobstore-map-to-localresources blobstore-map)]
    (when localresources
      (when-not (.exists user-dir)
        (FileUtils/forceMkdir user-dir))
      (try
        (let [localized-resources (.getBlobs localizer localresources user topo-name user-dir)]
          (setup-blob-permission conf storm-conf (.toString user-dir))
          (doseq [local-rsrc localized-resources]
            (let [rsrc-file-path (File. (.getFilePath local-rsrc))
                  key-name (.getName rsrc-file-path)
                  blob-symlink-target-name (.getName (File. (.getCurrentSymlinkPath local-rsrc)))
                  symlink-name (get-blob-localname (get blobstore-map key-name) key-name)]
              (Utils/createSymlink tmproot (.getParent rsrc-file-path) symlink-name
                blob-symlink-target-name))))
        (catch AuthorizationException authExp
          (log-error authExp))
        (catch KeyNotFoundException knf
          (log-error knf))))))

(defn get-blob-file-names
  [blobstore-map]
  (if blobstore-map
    (for [[k, data] blobstore-map]
      (get-blob-localname data k))))

(defn download-blobs-for-topology-succeed?
  "Assert if all blobs are downloaded for the given topology"
  [stormconf-path target-dir]
  (let [storm-conf (clojurify-structure (Utils/fromCompressedJsonConf (FileUtils/readFileToByteArray (File. stormconf-path))))
        blobstore-map (storm-conf TOPOLOGY-BLOBSTORE-MAP)
        file-names (get-blob-file-names blobstore-map)]
    (if-not (empty? file-names)
      (every? #(Utils/checkFileExists target-dir %) file-names)
      true)))

;; distributed implementation
(defmethod download-storm-code
  :distributed [conf storm-id master-code-dir localizer]
  ;; Downloading to permanent location is atomic

  (let [tmproot (str (ConfigUtils/supervisorTmpDir conf) Utils/FILE_PATH_SEPARATOR (Utils/uuid))
        stormroot (ConfigUtils/supervisorStormDistRoot conf storm-id)
        blobstore (Utils/getClientBlobStoreForSupervisor conf)]
    (FileUtils/forceMkdir (File. tmproot))
    (if-not (Utils/isOnWindows)
      (Utils/restrictPermissions tmproot)
      (if (conf SUPERVISOR-RUN-WORKER-AS-USER)
        (throw (RuntimeException. (str "ERROR: Windows doesn't implement setting the correct permissions")))))
    (Utils/downloadResourcesAsSupervisor (ConfigUtils/masterStormJarKey storm-id)
      (ConfigUtils/supervisorStormJarPath tmproot) blobstore)
    (Utils/downloadResourcesAsSupervisor (ConfigUtils/masterStormCodeKey storm-id)
      (ConfigUtils/supervisorStormCodePath tmproot) blobstore)
    (Utils/downloadResourcesAsSupervisor (ConfigUtils/masterStormConfKey storm-id)
      (ConfigUtils/supervisorStormConfPath tmproot) blobstore)
    (.shutdown blobstore)
    (Utils/extractDirFromJar (ConfigUtils/supervisorStormJarPath tmproot) ConfigUtils/RESOURCES_SUBDIR tmproot)
    (download-blobs-for-topology! conf (ConfigUtils/supervisorStormConfPath tmproot) localizer
      tmproot)
    (if (download-blobs-for-topology-succeed? (ConfigUtils/supervisorStormConfPath tmproot) tmproot)
      (do
        (log-message "Successfully downloaded blob resources for storm-id " storm-id)
        (FileUtils/forceMkdir (File. stormroot))
        (Files/move (.toPath (File. tmproot)) (.toPath (File. stormroot))
          (doto (make-array StandardCopyOption 1) (aset 0 StandardCopyOption/ATOMIC_MOVE)))
        (setup-storm-code-dir conf (clojurify-structure (ConfigUtils/readSupervisorStormConf conf storm-id)) stormroot))
      (do
        (log-message "Failed to download blob resources for storm-id " storm-id)
        (Utils/forceDelete tmproot)))))

(defn write-log-metadata-to-yaml-file! [storm-id port data conf]
  (let [file (ConfigUtils/getLogMetaDataFile conf storm-id port)]
    ;;run worker as user needs the directory to have special permissions
    ;; or it is insecure
    (when (not (.exists (.getParentFile file)))
      (if (conf SUPERVISOR-RUN-WORKER-AS-USER)
        (do (FileUtils/forceMkdir (.getParentFile file))
            (setup-storm-code-dir
              conf
              (clojurify-structure (ConfigUtils/readSupervisorStormConf conf storm-id))
              (.getCanonicalPath (.getParentFile file))))
        (.mkdirs (.getParentFile file))))
    (let [writer (java.io.FileWriter. file)
          yaml (Yaml.)]
      (try
        (.dump yaml data writer)
        (finally
          (.close writer))))))

(defn write-log-metadata! [storm-conf user worker-id storm-id port conf]
  (let [data {TOPOLOGY-SUBMITTER-USER user
              "worker-id" worker-id
              LOGS-GROUPS (sort (distinct (remove nil?
                                           (concat
                                             (storm-conf LOGS-GROUPS)
                                             (storm-conf TOPOLOGY-GROUPS)))))
              LOGS-USERS (sort (distinct (remove nil?
                                           (concat
                                             (storm-conf LOGS-USERS)
                                             (storm-conf TOPOLOGY-USERS)))))}]
    (write-log-metadata-to-yaml-file! storm-id port data conf)))

(defn jlp [stormroot conf]
  (let [resource-root (str stormroot File/separator ConfigUtils/RESOURCES_SUBDIR)
        os (clojure.string/replace (System/getProperty "os.name") #"\s+" "_")
        arch (System/getProperty "os.arch")
        arch-resource-root (str resource-root File/separator os "-" arch)]
    (str arch-resource-root File/pathSeparator resource-root File/pathSeparator (conf JAVA-LIBRARY-PATH))))

(defn substitute-childopts
  "Generates runtime childopts by replacing keys with topology-id, worker-id, port, mem-onheap"
  [value worker-id topology-id port mem-onheap]
  (let [replacement-map {"%ID%"          (str port)
                         "%WORKER-ID%"   (str worker-id)
                         "%TOPOLOGY-ID%"    (str topology-id)
                         "%WORKER-PORT%" (str port)
                         "%HEAP-MEM%" (str mem-onheap)}
        sub-fn #(reduce (fn [string entry]
                          (apply clojure.string/replace string entry))
                        %
                        replacement-map)]
    (cond
      (nil? value) nil
      (sequential? value) (vec (map sub-fn value))
      :else (-> value sub-fn (clojure.string/split #"\s+")))))


(defn create-blobstore-links
  "Create symlinks in worker launch directory for all blobs"
  [conf storm-id worker-id]
  (let [stormroot (ConfigUtils/supervisorStormDistRoot conf storm-id)
        storm-conf (clojurify-structure (ConfigUtils/readSupervisorStormConf conf storm-id))
        workerroot (ConfigUtils/workerRoot conf worker-id)
        blobstore-map (storm-conf TOPOLOGY-BLOBSTORE-MAP)
        blob-file-names (get-blob-file-names blobstore-map)
        resource-file-names (cons ConfigUtils/RESOURCES_SUBDIR blob-file-names)]
    (log-message "Creating symlinks for worker-id: " worker-id " storm-id: "
      storm-id " for files(" (count resource-file-names) "): " (pr-str resource-file-names))
    (Utils/createSymlink workerroot stormroot ConfigUtils/RESOURCES_SUBDIR)
    (doseq [file-name blob-file-names]
      (Utils/createSymlink workerroot stormroot file-name file-name))))

(defn create-artifacts-link
  "Create a symlink from workder directory to its port artifacts directory"
  [conf storm-id port worker-id]
  (let [worker-dir (ConfigUtils/workerRoot conf worker-id)
        topo-dir (ConfigUtils/workerArtifactsRoot conf storm-id)]
    (log-message "Creating symlinks for worker-id: " worker-id " storm-id: "
                 storm-id " to its port artifacts directory")
    (if (.exists (File. worker-dir))
      (Utils/createSymlink worker-dir topo-dir "artifacts" (str port)))))

(defmethod launch-worker
    :distributed [supervisor storm-id port worker-id mem-onheap]
    (let [conf (:conf supervisor)
          run-worker-as-user (conf SUPERVISOR-RUN-WORKER-AS-USER)
          storm-home (System/getProperty "storm.home")
          storm-options (System/getProperty "storm.options")
          storm-conf-file (System/getProperty "storm.conf.file")
          storm-log-dir (ConfigUtils/getLogDir)
          storm-log-conf-dir (conf STORM-LOG4J2-CONF-DIR)
          storm-log4j2-conf-dir (if storm-log-conf-dir
                                  (if (.isAbsolute (File. storm-log-conf-dir))
                                    storm-log-conf-dir
                                    (str storm-home Utils/FILE_PATH_SEPARATOR storm-log-conf-dir))
                                  (str storm-home Utils/FILE_PATH_SEPARATOR "log4j2"))
          stormroot (ConfigUtils/supervisorStormDistRoot conf storm-id)
          jlp (jlp stormroot conf)
          stormjar (ConfigUtils/supervisorStormJarPath stormroot)
          storm-conf (clojurify-structure (ConfigUtils/readSupervisorStormConf conf storm-id))
          topo-classpath (if-let [cp (storm-conf TOPOLOGY-CLASSPATH)]
                           [cp]
                           [])
          classpath (-> (Utils/workerClasspath)
                        (Utils/addToClasspath [stormjar])
                        (Utils/addToClasspath topo-classpath))
          top-gc-opts (storm-conf TOPOLOGY-WORKER-GC-CHILDOPTS)
          mem-onheap (if (and mem-onheap (> mem-onheap 0)) ;; not nil and not zero
                       (int (Math/ceil mem-onheap)) ;; round up
                       (storm-conf WORKER-HEAP-MEMORY-MB)) ;; otherwise use default value
          gc-opts (substitute-childopts (if top-gc-opts top-gc-opts (conf WORKER-GC-CHILDOPTS)) worker-id storm-id port mem-onheap)
          topo-worker-logwriter-childopts (storm-conf TOPOLOGY-WORKER-LOGWRITER-CHILDOPTS)
          user (storm-conf TOPOLOGY-SUBMITTER-USER)
          logfilename "worker.log"
          workers-artifacts (ConfigUtils/workerArtifactsRoot conf)
          logging-sensitivity (storm-conf TOPOLOGY-LOGGING-SENSITIVITY "S3")
          worker-childopts (when-let [s (conf WORKER-CHILDOPTS)]
                             (substitute-childopts s worker-id storm-id port mem-onheap))
          topo-worker-childopts (when-let [s (storm-conf TOPOLOGY-WORKER-CHILDOPTS)]
                                  (substitute-childopts s worker-id storm-id port mem-onheap))
          worker--profiler-childopts (if (conf WORKER-PROFILER-ENABLED)
                                       (substitute-childopts (conf WORKER-PROFILER-CHILDOPTS) worker-id storm-id port mem-onheap)
                                       "")
          topology-worker-environment (if-let [env (storm-conf TOPOLOGY-ENVIRONMENT)]
                                        (merge env {"LD_LIBRARY_PATH" jlp})
                                        {"LD_LIBRARY_PATH" jlp})

          log4j-configuration-file (str (if (.startsWith (System/getProperty "os.name") "Windows")
                                          (if (.startsWith storm-log4j2-conf-dir "file:")
                                            storm-log4j2-conf-dir
                                            (str "file:///" storm-log4j2-conf-dir))
                                          storm-log4j2-conf-dir)
                                     Utils/FILE_PATH_SEPARATOR "worker.xml")
          command (concat
                    [(java-cmd) "-cp" classpath 
                     topo-worker-logwriter-childopts
                     (str "-Dlogfile.name=" logfilename)
                     (str "-Dstorm.home=" storm-home)
                     (str "-Dworkers.artifacts=" workers-artifacts)
                     (str "-Dstorm.id=" storm-id)
                     (str "-Dworker.id=" worker-id)
                     (str "-Dworker.port=" port)
                     (str "-Dstorm.log.dir=" storm-log-dir)
                     (str "-Dlog4j.configurationFile=" log4j-configuration-file)
                     (str "-DLog4jContextSelector=org.apache.logging.log4j.core.selector.BasicContextSelector")
                     "org.apache.storm.LogWriter"]
                    [(java-cmd) "-server"]
                    worker-childopts
                    topo-worker-childopts
                    gc-opts
                    worker--profiler-childopts
                    [(str "-Djava.library.path=" jlp)
                     (str "-Dlogfile.name=" logfilename)
                     (str "-Dstorm.home=" storm-home)
                     (str "-Dworkers.artifacts=" workers-artifacts)
                     (str "-Dstorm.conf.file=" storm-conf-file)
                     (str "-Dstorm.options=" storm-options)
                     (str "-Dstorm.log.dir=" storm-log-dir)
                     (str "-Dlogging.sensitivity=" logging-sensitivity)
                     (str "-Dlog4j.configurationFile=" log4j-configuration-file)
                     (str "-DLog4jContextSelector=org.apache.logging.log4j.core.selector.BasicContextSelector")
                     (str "-Dstorm.id=" storm-id)
                     (str "-Dworker.id=" worker-id)
                     (str "-Dworker.port=" port)
                     "-cp" classpath
                     "org.apache.storm.daemon.worker"
                     storm-id
                     (:assignment-id supervisor)
                     port
                     worker-id])
          command (->> command
                       (map str)
                       (filter (complement empty?)))]
      (log-message "Launching worker with command: " (Utils/shellCmd command))
      (write-log-metadata! storm-conf user worker-id storm-id port conf)
      (ConfigUtils/setWorkerUserWSE conf worker-id user)
      (create-artifacts-link conf storm-id port worker-id)
      (let [log-prefix (str "Worker Process " worker-id)
            callback (reify Utils$ExitCodeCallable
                       (call [this exit-code]
                         (log-message log-prefix " exited with code: " exit-code)
                         (add-dead-worker worker-id)))
            worker-dir (ConfigUtils/workerRoot conf worker-id)]
        (remove-dead-worker worker-id)
        (create-blobstore-links conf storm-id worker-id)
        (if run-worker-as-user
          (worker-launcher conf user ["worker" worker-dir (Utils/writeScript worker-dir command topology-worker-environment)] :log-prefix log-prefix :exit-code-callback callback :directory (File. worker-dir))
          (Utils/launchProcess command
                               topology-worker-environment
                               log-prefix
                               callback
                               (File. worker-dir))))))

;; local implementation

(defn resources-jar []
  (->> (.split (Utils/currentClasspath) File/pathSeparator)
       (filter #(.endsWith  % ".jar"))
       (filter #(Utils/zipDoesContainDir % ConfigUtils/RESOURCES_SUBDIR))
       first ))

(defmethod download-storm-code
  :local [conf storm-id master-code-dir localizer]
  (let [tmproot (str (ConfigUtils/supervisorTmpDir conf) Utils/FILE_PATH_SEPARATOR (Utils/uuid))
        stormroot (ConfigUtils/supervisorStormDistRoot conf storm-id)
        blob-store (Utils/getNimbusBlobStore conf master-code-dir nil)]
    (try
      (FileUtils/forceMkdir (File. tmproot))
      (.readBlobTo blob-store (ConfigUtils/masterStormCodeKey storm-id) (FileOutputStream. (ConfigUtils/supervisorStormCodePath tmproot)) nil)
      (.readBlobTo blob-store (ConfigUtils/masterStormConfKey storm-id) (FileOutputStream. (ConfigUtils/supervisorStormConfPath tmproot)) nil)
      (finally
        (.shutdown blob-store)))
    (FileUtils/moveDirectory (File. tmproot) (File. stormroot))
    (setup-storm-code-dir conf (clojurify-structure (ConfigUtils/readSupervisorStormConf conf storm-id)) stormroot)
    (let [classloader (.getContextClassLoader (Thread/currentThread))
          resources-jar (resources-jar)
          url (.getResource classloader ConfigUtils/RESOURCES_SUBDIR)
          target-dir (str stormroot Utils/FILE_PATH_SEPARATOR ConfigUtils/RESOURCES_SUBDIR)]
      (cond
        resources-jar
        (do
          (log-message "Extracting resources from jar at " resources-jar " to " target-dir)
          (Utils/extractDirFromJar resources-jar ConfigUtils/RESOURCES_SUBDIR stormroot))
        url
        (do
          (log-message "Copying resources at " (str url) " to " target-dir)
          (FileUtils/copyDirectory (File. (.getFile url)) (File. target-dir)))))))

(defmethod launch-worker
    :local [supervisor storm-id port worker-id mem-onheap]
    (let [conf (:conf supervisor)
          pid (Utils/uuid)
          worker (worker/mk-worker conf
                                   (:shared-context supervisor)
                                   storm-id
                                   (:assignment-id supervisor)
                                   port
                                   worker-id)]
      (ConfigUtils/setWorkerUserWSE conf worker-id "")
      (psim/register-process pid worker)
      (swap! (:worker-thread-pids-atom supervisor) assoc worker-id pid)
      ))

(defn -launch
  [supervisor]
  (log-message "Starting supervisor for storm version '" STORM-VERSION "'")
  (let [conf (clojurify-structure (ConfigUtils/readStormConfig))]
    (validate-distributed-mode! conf)
    (let [supervisor (mk-supervisor conf nil supervisor)]
      (Utils/addShutdownHookWithForceKillIn1Sec #(.shutdown supervisor)))
    (defgauge supervisor:num-slots-used-gauge #(count (my-worker-ids conf)))
    (start-metrics-reporters conf)))

(defn standalone-supervisor []
  (let [conf-atom (atom nil)
        id-atom (atom nil)]
    (reify ISupervisor
      (prepare [this conf local-dir]
        (reset! conf-atom conf)
        (let [state (LocalState. local-dir)
              curr-id (if-let [id (ls-supervisor-id state)]
                        id
                        (generate-supervisor-id))]
          (ls-supervisor-id! state curr-id)
          (reset! id-atom curr-id))
        )
      (confirmAssigned [this port]
        true)
      (getMetadata [this]
        (doall (map int (get @conf-atom SUPERVISOR-SLOTS-PORTS))))
      (getSupervisorId [this]
        @id-atom)
      (getAssignmentId [this]
        @id-atom)
      (killedWorker [this port]
        )
      (assigned [this ports]
        ))))

(defn -main []
  (Utils/setupDefaultUncaughtExceptionHandler)
  (-launch (standalone-supervisor)))<|MERGE_RESOLUTION|>--- conflicted
+++ resolved
@@ -795,11 +795,7 @@
         heartbeat-fn (fn [] (.supervisorHeartbeat
                                (:storm-cluster-state supervisor)
                                (:supervisor-id supervisor)
-<<<<<<< HEAD
-                              (thriftify-supervisor-info (->SupervisorInfo (current-time-secs)
-=======
-                               (->SupervisorInfo (Time/currentTimeSecs)
->>>>>>> 12ceb097
+                               (thriftify-supervisor-info (->SupervisorInfo (Time/currentTimeSecs)
                                                  (:my-hostname supervisor)
                                                  (:assignment-id supervisor)
                                                  (keys @(:curr-assignment supervisor))
