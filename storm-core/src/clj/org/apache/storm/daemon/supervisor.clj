;; Licensed to the Apache Software Foundation (ASF) under one
;; or more contributor license agreements.  See the NOTICE file
;; distributed with this work for additional information
;; regarding copyright ownership.  The ASF licenses this file
;; to you under the Apache License, Version 2.0 (the
;; "License"); you may not use this file except in compliance
;; with the License.  You may obtain a copy of the License at
;;
;; http://www.apache.org/licenses/LICENSE-2.0
;;
;; Unless required by applicable law or agreed to in writing, software
;; distributed under the License is distributed on an "AS IS" BASIS,
;; WITHOUT WARRANTIES OR CONDITIONS OF ANY KIND, either express or implied.
;; See the License for the specific language governing permissions and
;; limitations under the License.
(ns org.apache.storm.daemon.supervisor
  (:import [java.io File IOException FileOutputStream])
  (:import [org.apache.storm.scheduler ISupervisor]
           [org.apache.storm.utils LocalState Time Utils Utils$ExitCodeCallable
                                   ConfigUtils]
           [org.apache.storm.daemon Shutdownable]
           [org.apache.storm Constants]
           [org.apache.storm.cluster ClusterStateContext DaemonType StormClusterStateImpl ClusterUtils IStateStorage]
           [java.net JarURLConnection]
           [java.net URI URLDecoder]
           [org.apache.commons.io FileUtils])
  (:use [org.apache.storm config util log converter local-state-converter])
  (:import [org.apache.storm.generated AuthorizationException KeyNotFoundException WorkerResources])
  (:import [org.apache.storm.utils NimbusLeaderNotFoundException VersionInfo])
  (:import [java.nio.file Files StandardCopyOption])
  (:import [org.apache.storm.generated WorkerResources ProfileAction LocalAssignment])
  (:import [org.apache.storm Config ProcessSimulator])
  (:import [org.apache.storm.localizer LocalResource])
  (:import [org.apache.storm.event EventManagerImp])
  (:use [org.apache.storm.daemon common])
  (:import [org.apache.storm.command HealthCheck])
  (:require [org.apache.storm.daemon [worker :as worker]]
<<<<<<< HEAD
            [org.apache.storm [process-simulator :as psim]]
=======
            [org.apache.storm [cluster :as cluster]]
>>>>>>> 58050a5b
            [clojure.set :as set])
  (:import [org.apache.thrift.transport TTransportException])
  (:import [org.apache.zookeeper data.ACL ZooDefs$Ids ZooDefs$Perms])
  (:import [org.yaml.snakeyaml Yaml]
           [org.yaml.snakeyaml.constructor SafeConstructor])
  (:require [metrics.gauges :refer [defgauge]])
  (:require [metrics.meters :refer [defmeter mark!]])
  (:import [org.apache.storm StormTimer])
  (:gen-class
    :methods [^{:static true} [launch [org.apache.storm.scheduler.ISupervisor] void]])
  (:require [clojure.string :as str]))

(defmeter supervisor:num-workers-launched)

(defmulti download-storm-code cluster-mode)
(defmulti launch-worker (fn [supervisor & _] (cluster-mode (:conf supervisor))))

(def STORM-VERSION (VersionInfo/getVersion))

(defprotocol SupervisorDaemon
  (get-id [this])
  (get-conf [this])
  (shutdown-all-workers [this])
  )

;TODO: when translating this function, you should replace the filter-val with a proper for loop + if condition HERE
(defn- assignments-snapshot [storm-cluster-state callback assignment-versions]
  (let [storm-ids (.assignments storm-cluster-state callback)]
    (let [new-assignments
          (->>
           (dofor [sid storm-ids]
                  (let [recorded-version (:version (get assignment-versions sid))]
                    (if-let [assignment-version (.assignmentVersion storm-cluster-state sid callback)]
                      (if (= assignment-version recorded-version)
                        {sid (get assignment-versions sid)}
                        (let [thriftify-assignment-version (.assignmentInfoWithVersion storm-cluster-state sid callback)
                              assignment (clojurify-assignment (.get thriftify-assignment-version (IStateStorage/DATA)))]
                        {sid {:data assignment :version (.get thriftify-assignment-version (IStateStorage/VERSION))}}))
                      {sid nil})))
           (apply merge)
           (filter-val not-nil?))
          new-profiler-actions
          (->>
            (dofor [sid (distinct storm-ids)]

                   (if-let [topo-profile-actions (into [] (for [request (.getTopologyProfileRequests storm-cluster-state sid false)] (clojurify-profile-request request)))]
                      {sid topo-profile-actions}))
           (apply merge))]
      {:assignments (into {} (for [[k v] new-assignments] [k (:data v)]))
       :profiler-actions new-profiler-actions
       :versions new-assignments})))

(defn mk-local-assignment
  [storm-id executors resources]
  {:storm-id storm-id :executors executors :resources resources})

(defn- read-my-executors [assignments-snapshot storm-id assignment-id]
  (let [assignment (get assignments-snapshot storm-id)
        my-slots-resources (into {}
                                 (filter (fn [[[node _] _]] (= node assignment-id))
                                         (:worker->resources assignment)))
        my-executors (filter (fn [[_ [node _]]] (= node assignment-id))
                             (:executor->node+port assignment))
        port-executors (apply merge-with
                              concat
                              (for [[executor [_ port]] my-executors]
                                {port [executor]}
                                ))]
    (into {} (for [[port executors] port-executors]
               ;; need to cast to int b/c it might be a long (due to how yaml parses things)
               ;; doall is to avoid serialization/deserialization problems with lazy seqs
               [(Integer. port) (mk-local-assignment storm-id (doall executors) (get my-slots-resources [assignment-id port]))]
               ))))

(defn- read-assignments
  "Returns map from port to struct containing :storm-id, :executors and :resources"
  ([assignments-snapshot assignment-id]
     (->> (dofor [sid (keys assignments-snapshot)] (read-my-executors assignments-snapshot sid assignment-id))
          (apply merge-with (fn [& ignored] (throw (RuntimeException. (str "Should not have multiple topologies assigned to one port")))))))
  ([assignments-snapshot assignment-id existing-assignment retries]
     (try (let [assignments (read-assignments assignments-snapshot assignment-id)]
            (reset! retries 0)
            assignments)
          (catch RuntimeException e
            (if (> @retries 2) (throw e) (swap! retries inc))
            (log-warn (.getMessage e) ": retrying " @retries " of 3")
            existing-assignment))))

;TODO: when translating this function, you should replace the map-val with a proper for loop HERE
(defn- read-storm-code-locations
  [assignments-snapshot]
  (map-val :master-code-dir assignments-snapshot))

(defn- read-downloaded-storm-ids [conf]
  (map #(URLDecoder/decode %) (Utils/readDirContents (ConfigUtils/supervisorStormDistRoot conf))))

(defn ->executor-list
  [executors]
  (into []
        (for [exec-info executors]
          [(.get_task_start exec-info) (.get_task_end exec-info)])))

(defn ls-worker-heartbeat
  [^LocalState local-state]
  (if-let [worker-hb (.getWorkerHeartBeat ^LocalState local-state)]
    {:time-secs (.get_time_secs worker-hb)
     :storm-id (.get_topology_id worker-hb)
     :executors (->executor-list (.get_executors worker-hb))
     :port (.get_port worker-hb)}))

(defn read-worker-heartbeat [conf id]
  (let [local-state (ConfigUtils/workerState conf id)]
    (try
      (ls-worker-heartbeat local-state)
      (catch Exception e
        (log-warn e "Failed to read local heartbeat for workerId : " id ",Ignoring exception.")
        nil))))


(defn my-worker-ids [conf]
  (Utils/readDirContents (ConfigUtils/workerRoot conf)))

(defn read-worker-heartbeats
  "Returns map from worker id to heartbeat"
  [conf]
  (let [ids (my-worker-ids conf)]
    (into {}
      (dofor [id ids]
        [id (read-worker-heartbeat conf id)]))
    ))


(defn matches-an-assignment? [worker-heartbeat assigned-executors]
  (let [local-assignment (assigned-executors (:port worker-heartbeat))]
    (and local-assignment
         (= (:storm-id worker-heartbeat) (:storm-id local-assignment))
         (= (disj (set (:executors worker-heartbeat)) Constants/SYSTEM_EXECUTOR_ID)
            (set (:executors local-assignment))))))

(let [dead-workers (atom #{})]
  (defn get-dead-workers []
    @dead-workers)
  (defn add-dead-worker [worker]
    (swap! dead-workers conj worker))
  (defn remove-dead-worker [worker]
    (swap! dead-workers disj worker)))

(defn is-worker-hb-timed-out? [now hb conf]
  (> (- now (:time-secs hb))
     (conf SUPERVISOR-WORKER-TIMEOUT-SECS)))

(defn read-allocated-workers
  "Returns map from worker id to worker heartbeat. if the heartbeat is nil, then the worker is dead (timed out or never wrote heartbeat)"
  [supervisor assigned-executors now]
  (let [conf (:conf supervisor)
        ^LocalState local-state (:local-state supervisor)
        id->heartbeat (read-worker-heartbeats conf)
        approved-ids (set (keys (clojurify-structure (.getApprovedWorkers ^LocalState local-state))))]
    (into
     {}
     (dofor [[id hb] id->heartbeat]
            (let [state (cond
                         (not hb)
                           :not-started
                         (or (not (contains? approved-ids id))
                             (not (matches-an-assignment? hb assigned-executors)))
                           :disallowed
                         (or
                          (when (get (get-dead-workers) id)
                            (log-message "Worker Process " id " has died!")
                            true)
                          (is-worker-hb-timed-out? now hb conf))
                           :timed-out
                         true
                           :valid)]
              (log-debug "Worker " id " is " state ": " (pr-str hb) " at supervisor time-secs " now)
              [id [state hb]]
              ))
     )))

(defn- wait-for-worker-launch [conf id start-time]
  (let [state (ConfigUtils/workerState conf id)]
    (loop []
      (let [hb (.getWorkerHeartBeat state)]
        (when (and
               (not hb)
               (<
                (- (Time/currentTimeSecs) start-time)
                (conf SUPERVISOR-WORKER-START-TIMEOUT-SECS)
                ))
          (log-message id " still hasn't started")
          (Time/sleep 500)
          (recur)
          )))
    (when-not (.getWorkerHeartBeat state)
      (log-message "Worker " id " failed to start")
      )))

(defn- wait-for-workers-launch [conf ids]
  (let [start-time (Time/currentTimeSecs)]
    (doseq [id ids]
      (wait-for-worker-launch conf id start-time))
    ))

(defn generate-supervisor-id []
  (Utils/uuid))

(defnk worker-launcher [conf user args :environment {} :log-prefix nil :exit-code-callback nil :directory nil]
  (let [_ (when (clojure.string/blank? user)
            (throw (java.lang.IllegalArgumentException.
                     "User cannot be blank when calling worker-launcher.")))
        wl-initial (conf SUPERVISOR-WORKER-LAUNCHER)
        storm-home (System/getProperty "storm.home")
        wl (if wl-initial wl-initial (str storm-home "/bin/worker-launcher"))
        command (concat [wl user] args)]
    (log-message "Running as user:" user " command:" (pr-str command))
    (Utils/launchProcess command
                         environment
                         log-prefix
                         exit-code-callback
                         directory)))

(defnk worker-launcher-and-wait [conf user args :environment {} :log-prefix nil]
  (let [process (worker-launcher conf user args :environment environment)]
    (if log-prefix
      (Utils/readAndLogStream log-prefix (.getInputStream process)))
      (try
        (.waitFor process)
      (catch InterruptedException e
        (log-message log-prefix " interrupted.")))
      (.exitValue process)))

(defn- rmr-as-user
  "Launches a process owned by the given user that deletes the given path
  recursively.  Throws RuntimeException if the directory is not removed."
  [conf id path]
  (let [user (Utils/getFileOwner path)]
    (worker-launcher-and-wait conf
      user
      ["rmr" path]
      :log-prefix (str "rmr " id))
    (if (Utils/checkFileExists path)
      (throw (RuntimeException. (str path " was not deleted"))))))

(defn try-cleanup-worker [conf supervisor id]
  (try
    (if (.exists (File. (ConfigUtils/workerRoot conf id)))
      (do
        (if (conf SUPERVISOR-RUN-WORKER-AS-USER)
          (rmr-as-user conf id (ConfigUtils/workerRoot conf id))
          (do
            (Utils/forceDelete (ConfigUtils/workerHeartbeatsRoot conf id))
            ;; this avoids a race condition with worker or subprocess writing pid around same time
            (Utils/forceDelete (ConfigUtils/workerPidsRoot conf id))
            (Utils/forceDelete (ConfigUtils/workerRoot conf id))))
        (ConfigUtils/removeWorkerUserWSE conf id)
        (remove-dead-worker id)
      ))
    (if (conf STORM-RESOURCE-ISOLATION-PLUGIN-ENABLE)
      (.releaseResourcesForWorker (:resource-isolation-manager supervisor) id))
  (catch IOException e
    (log-warn-error e "Failed to cleanup worker " id ". Will retry later"))
  (catch RuntimeException e
    (log-warn-error e "Failed to cleanup worker " id ". Will retry later")
    )
  (catch java.io.FileNotFoundException e (log-message (.getMessage e)))
    ))

(defn shutdown-worker [supervisor id]
  (log-message "Shutting down " (:supervisor-id supervisor) ":" id)
  (let [conf (:conf supervisor)
        pids (Utils/readDirContents (ConfigUtils/workerPidsRoot conf id))
        thread-pid (@(:worker-thread-pids-atom supervisor) id)
        shutdown-sleep-secs (conf SUPERVISOR-WORKER-SHUTDOWN-SLEEP-SECS)
        as-user (conf SUPERVISOR-RUN-WORKER-AS-USER)
        user (ConfigUtils/getWorkerUser conf id)]
    (when thread-pid
      (ProcessSimulator/killProcess thread-pid))
    (doseq [pid pids]
      (if as-user
        (worker-launcher-and-wait conf user ["signal" pid "15"] :log-prefix (str "kill -15 " pid))
        (Utils/killProcessWithSigTerm pid)))
    (when-not (empty? pids)  
      (log-message "Sleep " shutdown-sleep-secs " seconds for execution of cleanup threads on worker.")
      (Time/sleepSecs shutdown-sleep-secs))
    (doseq [pid pids]
      (if as-user
        (worker-launcher-and-wait conf user ["signal" pid "9"] :log-prefix (str "kill -9 " pid))
        (Utils/forceKillProcess pid))
      (let [path (ConfigUtils/workerPidPath conf id pid)]
        (if as-user
          (rmr-as-user conf id path)
          (try
            (log-debug "Removing path " path)
            (.delete (File. path))
            (catch Exception e))))) ;; on windows, the supervisor may still holds the lock on the worker directory
    (try-cleanup-worker conf supervisor id))
  (log-message "Shut down " (:supervisor-id supervisor) ":" id))

(def SUPERVISOR-ZK-ACLS
  [(first ZooDefs$Ids/CREATOR_ALL_ACL)
   (ACL. (bit-or ZooDefs$Perms/READ ZooDefs$Perms/CREATE) ZooDefs$Ids/ANYONE_ID_UNSAFE)])

(defn supervisor-data [conf shared-context ^ISupervisor isupervisor]
  {:conf conf
   :shared-context shared-context
   :isupervisor isupervisor
   :active (atom true)
   :uptime (Utils/makeUptimeComputer)
   :version STORM-VERSION
   :worker-thread-pids-atom (atom {})
   :storm-cluster-state (ClusterUtils/mkStormClusterState conf (when (Utils/isZkAuthenticationConfiguredStormServer conf)
                                                     SUPERVISOR-ZK-ACLS)
                                                        (ClusterStateContext. DaemonType/SUPERVISOR))
   :local-state (ConfigUtils/supervisorState conf)
   :supervisor-id (.getSupervisorId isupervisor)
   :assignment-id (.getAssignmentId isupervisor)
   :my-hostname (Utils/hostname conf)
   :curr-assignment (atom nil) ;; used for reporting used ports when heartbeating
   :heartbeat-timer (StormTimer. nil
                      (reify Thread$UncaughtExceptionHandler
                        (^void uncaughtException
                          [this ^Thread t ^Throwable e]
                          (log-error e "Error when processing event")
                          (Utils/exitProcess 20 "Error when processing an event"))))
   :event-timer (StormTimer. nil
                  (reify Thread$UncaughtExceptionHandler
                    (^void uncaughtException
                      [this ^Thread t ^Throwable e]
                      (log-error e "Error when processing event")
                      (Utils/exitProcess 20 "Error when processing an event"))))
   :blob-update-timer (StormTimer. "blob-update-timer"
                        (reify Thread$UncaughtExceptionHandler
                          (^void uncaughtException
                            [this ^Thread t ^Throwable e]
                            (log-error e "Error when processing event")
                            (Utils/exitProcess 20 "Error when processing an event"))))
   :localizer (Utils/createLocalizer conf (ConfigUtils/supervisorLocalDir conf))
   :assignment-versions (atom {})
   :sync-retry (atom 0)
   :download-lock (Object.)
   :stormid->profiler-actions (atom {})
   :resource-isolation-manager (if (conf STORM-RESOURCE-ISOLATION-PLUGIN-ENABLE)
                                 (let [resource-isolation-manager (Utils/newInstance (conf STORM-RESOURCE-ISOLATION-PLUGIN))]
                                   (.prepare resource-isolation-manager conf)
                                   (log-message "Using resource isolation plugin " (conf STORM-RESOURCE-ISOLATION-PLUGIN))
                                   resource-isolation-manager)
                                 nil)
   })

(defn required-topo-files-exist?
  [conf storm-id]
  (let [stormroot (ConfigUtils/supervisorStormDistRoot conf storm-id)
        stormjarpath (ConfigUtils/supervisorStormJarPath stormroot)
        stormcodepath (ConfigUtils/supervisorStormCodePath stormroot)
        stormconfpath (ConfigUtils/supervisorStormConfPath stormroot)]
    (and (every? #(Utils/checkFileExists %) [stormroot stormconfpath stormcodepath])
         (or (ConfigUtils/isLocalMode conf)
             (Utils/checkFileExists stormjarpath)))))

(defn get-worker-assignment-helper-msg
  [assignment supervisor port id]
  (str (pr-str assignment) " for this supervisor " (:supervisor-id supervisor) " on port "
    port " with id " id))

(defn get-valid-new-worker-ids
  [conf supervisor reassign-executors new-worker-ids]
  (into {}
    (remove nil?
      (dofor [[port assignment] reassign-executors]
        (let [id (new-worker-ids port)
              storm-id (:storm-id assignment)
              ^WorkerResources resources (:resources assignment)]
          ;; This condition checks for required files exist before launching the worker
          (if (required-topo-files-exist? conf storm-id)
            (let [pids-path (ConfigUtils/workerPidsRoot conf id)
                  hb-path (ConfigUtils/workerHeartbeatsRoot conf id)]
              (log-message "Launching worker with assignment "
                (get-worker-assignment-helper-msg assignment supervisor port id))
              (FileUtils/forceMkdir (File. pids-path))
              (FileUtils/forceMkdir (File. hb-path))
              (launch-worker supervisor
                (:storm-id assignment)
                port
                id
                resources)
              [id port])
            (do
              (log-message "Missing topology storm code, so can't launch worker with assignment "
                (get-worker-assignment-helper-msg assignment supervisor port id))
              nil)))))))


(defn- select-keys-pred
  [pred amap]
  (into {} (filter (fn [[k v]] (pred k)) amap)))

(defn ->local-assignment
  [^LocalAssignment thrift-local-assignment]
  (mk-local-assignment
    (.get_topology_id thrift-local-assignment)
    (->executor-list (.get_executors thrift-local-assignment))
    (.get_resources thrift-local-assignment)))

;TODO: when translating this function, you should replace the map-val with a proper for loop HERE
(defn ls-local-assignments
  [^LocalState local-state]
  (if-let [thrift-local-assignments (.getLocalAssignmentsMap local-state)]
    (map-val ->local-assignment thrift-local-assignments)))

;TODO: when translating this function, you should replace the filter-val with a proper for loop + if condition HERE
(defn sync-processes [supervisor]
  (let [conf (:conf supervisor)
        ^LocalState local-state (:local-state supervisor)
        storm-cluster-state (:storm-cluster-state supervisor)
        assigned-executors (or (ls-local-assignments local-state) {})
        now (Time/currentTimeSecs)
        allocated (read-allocated-workers supervisor assigned-executors now)
        keepers (filter-val
                 (fn [[state _]] (= state :valid))
                 allocated)
        keep-ports (set (for [[id [_ hb]] keepers] (:port hb)))
        reassign-executors (select-keys-pred (complement keep-ports) assigned-executors)
        new-worker-ids (into
                        {}
                        (for [port (keys reassign-executors)]
                          [port (Utils/uuid)]))]
    ;; 1. to kill are those in allocated that are dead or disallowed
    ;; 2. kill the ones that should be dead
    ;;     - read pids, kill -9 and individually remove file
    ;;     - rmr heartbeat dir, rmdir pid dir, rmdir id dir (catch exception and log)
    ;; 3. of the rest, figure out what assignments aren't yet satisfied
    ;; 4. generate new worker ids, write new "approved workers" to LS
    ;; 5. create local dir for worker id
    ;; 5. launch new workers (give worker-id, port, and supervisor-id)
    ;; 6. wait for workers launch

    (log-debug "Syncing processes")
    (log-debug "Assigned executors: " assigned-executors)
    (log-debug "Allocated: " allocated)
    (doseq [[id [state heartbeat]] allocated]
      (when (not= :valid state)
        (log-message
         "Shutting down and clearing state for id " id
         ". Current supervisor time: " now
         ". State: " state
         ", Heartbeat: " (pr-str heartbeat))
        (shutdown-worker supervisor id)))
    (let [valid-new-worker-ids (get-valid-new-worker-ids conf supervisor reassign-executors new-worker-ids)]
      (.setApprovedWorkers ^LocalState local-state
                        (merge
                          (select-keys (clojurify-structure (.getApprovedWorkers ^LocalState local-state))
                            (keys keepers))
                          valid-new-worker-ids))
      (wait-for-workers-launch conf (keys valid-new-worker-ids)))))

(defn assigned-storm-ids-from-port-assignments [assignment]
  (->> assignment
       vals
       (map :storm-id)
       set))

;TODO: when translating this function, you should replace the filter-val with a proper for loop + if condition HERE
(defn shutdown-disallowed-workers [supervisor]
  (let [conf (:conf supervisor)
        ^LocalState local-state (:local-state supervisor)
        assigned-executors (or (ls-local-assignments local-state) {})
        now (Time/currentTimeSecs)
        allocated (read-allocated-workers supervisor assigned-executors now)
        disallowed (keys (filter-val
                                  (fn [[state _]] (= state :disallowed))
                                  allocated))]
    (log-debug "Allocated workers " allocated)
    (log-debug "Disallowed workers " disallowed)
    (doseq [id disallowed]
      (shutdown-worker supervisor id))
    ))

(defn get-blob-localname
  "Given the blob information either gets the localname field if it exists,
  else routines the default value passed in."
  [blob-info defaultValue]
  (or (get blob-info "localname") defaultValue))

(defn should-uncompress-blob?
  "Given the blob information returns the value of the uncompress field, handling it either being
  a string or a boolean value, or if it's not specified then returns false"
  [blob-info]
  (Boolean. (get blob-info "uncompress")))

(defn remove-blob-references
  "Remove a reference to a blob when its no longer needed."
  [localizer storm-id conf]
  (let [storm-conf (clojurify-structure (ConfigUtils/readSupervisorStormConf conf storm-id))
        blobstore-map (storm-conf TOPOLOGY-BLOBSTORE-MAP)
        user (storm-conf TOPOLOGY-SUBMITTER-USER)
        topo-name (storm-conf TOPOLOGY-NAME)]
    (if blobstore-map
      (doseq [[k, v] blobstore-map]
        (.removeBlobReference localizer
          k
          user
          topo-name
          (should-uncompress-blob? v))))))

(defn blobstore-map-to-localresources
  "Returns a list of LocalResources based on the blobstore-map passed in."
  [blobstore-map]
  (if blobstore-map
    (for [[k, v] blobstore-map] (LocalResource. k (should-uncompress-blob? v)))
    ()))

(defn add-blob-references
  "For each of the downloaded topologies, adds references to the blobs that the topologies are
  using. This is used to reconstruct the cache on restart."
  [localizer storm-id conf]
  (let [storm-conf (clojurify-structure (ConfigUtils/readSupervisorStormConf conf storm-id))
        blobstore-map (storm-conf TOPOLOGY-BLOBSTORE-MAP)
        user (storm-conf TOPOLOGY-SUBMITTER-USER)
        topo-name (storm-conf TOPOLOGY-NAME)
        localresources (blobstore-map-to-localresources blobstore-map)]
    (if blobstore-map
      (.addReferences localizer localresources user topo-name))))

(defn rm-topo-files
  [conf storm-id localizer rm-blob-refs?]
  (let [path (ConfigUtils/supervisorStormDistRoot conf storm-id)]
    (try
      (if rm-blob-refs?
        (remove-blob-references localizer storm-id conf))
      (if (conf SUPERVISOR-RUN-WORKER-AS-USER)
        (rmr-as-user conf storm-id path)
        (Utils/forceDelete (ConfigUtils/supervisorStormDistRoot conf storm-id)))
      (catch Exception e
        (log-message e (str "Exception removing: " storm-id))))))

(defn verify-downloaded-files
  "Check for the files exists to avoid supervisor crashing
   Also makes sure there is no necessity for locking"
  [conf localizer assigned-storm-ids all-downloaded-storm-ids]
  (remove nil?
    (into #{}
      (for [storm-id all-downloaded-storm-ids
            :when (contains? assigned-storm-ids storm-id)]
        (when-not (required-topo-files-exist? conf storm-id)
          (log-debug "Files not present in topology directory")
          (rm-topo-files conf storm-id localizer false)
          storm-id)))))

(defn ->LocalAssignment
  [{storm-id :storm-id executors :executors resources :resources}]
  (let [assignment (LocalAssignment. storm-id (->ExecutorInfo-list executors))]
    (if resources (.set_resources assignment
                                  (doto (WorkerResources. )
                                    (.set_mem_on_heap (first resources))
                                    (.set_mem_off_heap (second resources))
                                    (.set_cpu (last resources)))))
    assignment))

;TODO: when translating this function, you should replace the map-val with a proper for loop HERE
(defn ls-local-assignments!
  [^LocalState local-state assignments]
  (let [local-assignment-map (map-val ->LocalAssignment assignments)]
    (.setLocalAssignmentsMap local-state local-assignment-map)))

(defn mk-synchronize-supervisor [supervisor sync-processes event-manager processes-event-manager]
  (fn callback-supervisor []
    (let [conf (:conf supervisor)
          storm-cluster-state (:storm-cluster-state supervisor)
          ^ISupervisor isupervisor (:isupervisor supervisor)
          ^LocalState local-state (:local-state supervisor)
          sync-callback (fn [& ignored] (.add event-manager (reify Runnable
                                                                   (^void run [this]
                                                                     (callback-supervisor)))))
          assignment-versions @(:assignment-versions supervisor)
          {assignments-snapshot :assignments
           storm-id->profiler-actions :profiler-actions
           versions :versions}
          (assignments-snapshot storm-cluster-state sync-callback assignment-versions)

          storm-code-map (read-storm-code-locations assignments-snapshot)
          all-downloaded-storm-ids (set (read-downloaded-storm-ids conf))
          existing-assignment (ls-local-assignments local-state)
          all-assignment (read-assignments assignments-snapshot
                                           (:assignment-id supervisor)
                                           existing-assignment
                                           (:sync-retry supervisor))
          ;TODO: when translating this function, you should replace the filter-val with a proper for loop + if condition HERE
          new-assignment (->> all-assignment
                              (filter-key #(.confirmAssigned isupervisor %)))
          assigned-storm-ids (assigned-storm-ids-from-port-assignments new-assignment)
          localizer (:localizer supervisor)
          checked-downloaded-storm-ids (set (verify-downloaded-files conf localizer assigned-storm-ids all-downloaded-storm-ids))
          downloaded-storm-ids (set/difference all-downloaded-storm-ids checked-downloaded-storm-ids)]

      (log-debug "Synchronizing supervisor")
      (log-debug "Storm code map: " storm-code-map)
      (log-debug "All assignment: " all-assignment)
      (log-debug "New assignment: " new-assignment)
      (log-debug "Assigned Storm Ids " assigned-storm-ids)
      (log-debug "All Downloaded Ids " all-downloaded-storm-ids)
      (log-debug "Checked Downloaded Ids " checked-downloaded-storm-ids)
      (log-debug "Downloaded Ids " downloaded-storm-ids)
      (log-debug "Storm Ids Profiler Actions " storm-id->profiler-actions)
      ;; download code first
      ;; This might take awhile
      ;;   - should this be done separately from usual monitoring?
      ;; should we only download when topology is assigned to this supervisor?
      (doseq [[storm-id master-code-dir] storm-code-map]
        (when (and (not (downloaded-storm-ids storm-id))
                   (assigned-storm-ids storm-id))
          (log-message "Downloading code for storm id " storm-id)
          (try-cause
            (download-storm-code conf storm-id master-code-dir localizer)

            (catch NimbusLeaderNotFoundException e
              (log-warn-error e "Nimbus leader was not available."))
            (catch TTransportException e
              (log-warn-error e "There was a connection problem with nimbus.")))
          (log-message "Finished downloading code for storm id " storm-id)))

      (log-debug "Writing new assignment "
                 (pr-str new-assignment))
      (doseq [p (set/difference (set (keys existing-assignment))
                                (set (keys new-assignment)))]
        (.killedWorker isupervisor (int p)))
      (.assigned isupervisor (keys new-assignment))
      (ls-local-assignments! local-state
            new-assignment)
      (reset! (:assignment-versions supervisor) versions)
      (reset! (:stormid->profiler-actions supervisor) storm-id->profiler-actions)

      (reset! (:curr-assignment supervisor) new-assignment)
      ;; remove any downloaded code that's no longer assigned or active
      ;; important that this happens after setting the local assignment so that
      ;; synchronize-supervisor doesn't try to launch workers for which the
      ;; resources don't exist
      (if (Utils/isOnWindows) (shutdown-disallowed-workers supervisor))
      (doseq [storm-id all-downloaded-storm-ids]
        (when-not (storm-code-map storm-id)
          (log-message "Removing code for storm id "
                       storm-id)
          (rm-topo-files conf storm-id localizer true)))
      (.add processes-event-manager (reify Runnable
                                                     (^void run [this]
                                                       (sync-processes)))))))

(defn mk-supervisor-capacities
  [conf]
  {Config/SUPERVISOR_MEMORY_CAPACITY_MB (double (conf SUPERVISOR-MEMORY-CAPACITY-MB))
   Config/SUPERVISOR_CPU_CAPACITY (double (conf SUPERVISOR-CPU-CAPACITY))})

(defn update-blobs-for-topology!
  "Update each blob listed in the topology configuration if the latest version of the blob
   has not been downloaded."
  [conf storm-id localizer]
  (let [storm-conf (clojurify-structure (ConfigUtils/readSupervisorStormConf conf storm-id))
        blobstore-map (storm-conf TOPOLOGY-BLOBSTORE-MAP)
        user (storm-conf TOPOLOGY-SUBMITTER-USER)
        localresources (blobstore-map-to-localresources blobstore-map)]
    (try
      (.updateBlobs localizer localresources user)
      (catch AuthorizationException authExp
        (log-error authExp))
      (catch KeyNotFoundException knf
        (log-error knf)))))

(defn update-blobs-for-all-topologies-fn
  "Returns a function that downloads all blobs listed in the topology configuration for all topologies assigned
  to this supervisor, and creates version files with a suffix. The returned function is intended to be run periodically
  by a timer, created elsewhere."
  [supervisor]
  (fn []
    (try-cause
      (let [conf (:conf supervisor)
            downloaded-storm-ids (set (read-downloaded-storm-ids conf))
            new-assignment @(:curr-assignment supervisor)
            assigned-storm-ids (assigned-storm-ids-from-port-assignments new-assignment)]
        (doseq [topology-id downloaded-storm-ids]
          (let [storm-root (ConfigUtils/supervisorStormDistRoot conf topology-id)]
            (when (assigned-storm-ids topology-id)
              (log-debug "Checking Blob updates for storm topology id " topology-id " With target_dir: " storm-root)
              (update-blobs-for-topology! conf topology-id (:localizer supervisor))))))
      (catch TTransportException e
        (log-error
          e
          "Network error while updating blobs, will retry again later"))
      (catch NimbusLeaderNotFoundException e
        (log-error
          e
          "Nimbus unavailable to update blobs, will retry again later")))))

(defn jvm-cmd [cmd]
  (let [java-home (.get (System/getenv) "JAVA_HOME")]
    (if (nil? java-home)
      cmd
      (str java-home Utils/FILE_PATH_SEPARATOR "bin" Utils/FILE_PATH_SEPARATOR cmd))))

(defn java-cmd []
  (jvm-cmd "java"))

(defn jmap-dump-cmd [profile-cmd pid target-dir]
  [profile-cmd pid "jmap" target-dir])

(defn jstack-dump-cmd [profile-cmd pid target-dir]
  [profile-cmd pid "jstack" target-dir])

(defn jprofile-start [profile-cmd pid]
  [profile-cmd pid "start"])

(defn jprofile-stop [profile-cmd pid target-dir]
  [profile-cmd pid "stop" target-dir])

(defn jprofile-dump [profile-cmd pid workers-artifacts-directory]
  [profile-cmd pid "dump" workers-artifacts-directory])

(defn jprofile-jvm-restart [profile-cmd pid]
  [profile-cmd pid "kill"])

(defn- delete-topology-profiler-action [storm-cluster-state storm-id profile-action]
  (log-message "Deleting profiler action.." profile-action)
  (.deleteTopologyProfileRequests storm-cluster-state storm-id (thriftify-profile-request profile-action)))

(defnk launch-profiler-action-for-worker
  "Launch profiler action for a worker"
  [conf user target-dir command :environment {} :exit-code-on-profile-action nil :log-prefix nil]
  (if-let [run-worker-as-user (conf SUPERVISOR-RUN-WORKER-AS-USER)]
    (let [container-file (Utils/containerFilePath target-dir)
          script-file (Utils/scriptFilePath target-dir)]
      (log-message "Running as user:" user " command:" (Utils/shellCmd command))
      (if (Utils/checkFileExists container-file) (rmr-as-user conf container-file container-file))
      (if (Utils/checkFileExists script-file) (rmr-as-user conf script-file script-file))
      (worker-launcher
        conf
        user
        ["profiler" target-dir (Utils/writeScript target-dir command environment)]
        :log-prefix log-prefix
        :exit-code-callback exit-code-on-profile-action
        :directory (File. target-dir)))
    (Utils/launchProcess
      command
      environment
      log-prefix
      exit-code-on-profile-action
      (File. target-dir))))

(defn mk-run-profiler-actions-for-all-topologies
  "Returns a function that downloads all profile-actions listed for all topologies assigned
  to this supervisor, executes those actions as user and deletes them from zookeeper."
  [supervisor]
  (fn []
    (try
      (let [conf (:conf supervisor)
            stormid->profiler-actions @(:stormid->profiler-actions supervisor)
            storm-cluster-state (:storm-cluster-state supervisor)
            hostname (:my-hostname supervisor)
            storm-home (System/getProperty "storm.home")
            profile-cmd (str (clojure.java.io/file storm-home
                                                   "bin"
                                                   (conf WORKER-PROFILER-COMMAND)))
            new-assignment @(:curr-assignment supervisor)
            assigned-storm-ids (assigned-storm-ids-from-port-assignments new-assignment)]
        (doseq [[storm-id profiler-actions] stormid->profiler-actions]
          (when (not (empty? profiler-actions))
            (doseq [pro-action profiler-actions]
              (if (= hostname (:host pro-action))
                (let [port (:port pro-action)
                      action ^ProfileAction (:action pro-action)
                      stop? (> (System/currentTimeMillis) (:timestamp pro-action))
                      target-dir (ConfigUtils/workerArtifactsRoot conf storm-id port)
                      storm-conf (clojurify-structure (ConfigUtils/readSupervisorStormConf conf storm-id))
                      user (storm-conf TOPOLOGY-SUBMITTER-USER)
                      environment (if-let [env (storm-conf TOPOLOGY-ENVIRONMENT)] env {})
                      worker-pid (slurp (ConfigUtils/workerArtifactsPidPath conf storm-id port))
                      log-prefix (str "ProfilerAction process " storm-id ":" port " PROFILER_ACTION: " action " ")
                      ;; Until PROFILER_STOP action is invalid, keep launching profiler start in case worker restarted
                      ;; The profiler plugin script validates if JVM is recording before starting another recording.
                      command (cond
                                (= action ProfileAction/JMAP_DUMP) (jmap-dump-cmd profile-cmd worker-pid target-dir)
                                (= action ProfileAction/JSTACK_DUMP) (jstack-dump-cmd profile-cmd worker-pid target-dir)
                                (= action ProfileAction/JPROFILE_DUMP) (jprofile-dump profile-cmd worker-pid target-dir)
                                (= action ProfileAction/JVM_RESTART) (jprofile-jvm-restart profile-cmd worker-pid)
                                (and (not stop?)
                                     (= action ProfileAction/JPROFILE_STOP))
                                  (jprofile-start profile-cmd worker-pid) ;; Ensure the profiler is still running
                                (and stop? (= action ProfileAction/JPROFILE_STOP)) (jprofile-stop profile-cmd worker-pid target-dir))
                      action-on-exit (fn [exit-code]
                                       (log-message log-prefix " profile-action exited for code: " exit-code)
                                       (if (and (= exit-code 0) stop?)
                                         (delete-topology-profiler-action storm-cluster-state storm-id (thriftify-profile-request pro-action))))
                      command (->> command (map str) (filter (complement empty?)))]

                  (try
                    (launch-profiler-action-for-worker conf
                      user
                      target-dir
                      command
                      :environment environment
                      :exit-code-on-profile-action action-on-exit
                      :log-prefix log-prefix)
                    (catch IOException ioe
                      (log-error ioe
                        (str "Error in processing ProfilerAction '" action "' for " storm-id ":" port ", will retry later.")))
                    (catch RuntimeException rte
                      (log-error rte
                        (str "Error in processing ProfilerAction '" action "' for " storm-id ":" port ", will retry later."))))))))))
      (catch Exception e
        (log-error e "Error running profiler actions, will retry again later")))))


(defn is-waiting [^EventManagerImp event-manager]
  (.waiting event-manager))

;; in local state, supervisor stores who its current assignments are
;; another thread launches events to restart any dead processes if necessary
(defserverfn mk-supervisor [conf shared-context ^ISupervisor isupervisor]
  (log-message "Starting Supervisor with conf " conf)
  (.prepare isupervisor conf (ConfigUtils/supervisorIsupervisorDir conf))
  (FileUtils/cleanDirectory (File. (ConfigUtils/supervisorTmpDir conf)))
  (let [supervisor (supervisor-data conf shared-context isupervisor)
        [event-manager processes-event-manager :as managers] [(EventManagerImp. false) (EventManagerImp. false)]
        sync-processes (partial sync-processes supervisor)
        synchronize-supervisor (mk-synchronize-supervisor supervisor sync-processes event-manager processes-event-manager)
        synchronize-blobs-fn (update-blobs-for-all-topologies-fn supervisor)
        downloaded-storm-ids (set (read-downloaded-storm-ids conf))
        run-profiler-actions-fn (mk-run-profiler-actions-for-all-topologies supervisor)
        heartbeat-fn (fn [] (.supervisorHeartbeat
                               (:storm-cluster-state supervisor)
                               (:supervisor-id supervisor)
                               (thriftify-supervisor-info (->SupervisorInfo (Time/currentTimeSecs)
                                                 (:my-hostname supervisor)
                                                 (:assignment-id supervisor)
                                                 (keys @(:curr-assignment supervisor))
                                                  ;; used ports
                                                 (.getMetadata isupervisor)
                                                 (conf SUPERVISOR-SCHEDULER-META)
                                                 (. (:uptime supervisor) upTime)
                                                 (:version supervisor)
                                                 (mk-supervisor-capacities conf)))))]
    (heartbeat-fn)

    ;; should synchronize supervisor so it doesn't launch anything after being down (optimization)
    (.scheduleRecurring (:heartbeat-timer supervisor)
      0
      (conf SUPERVISOR-HEARTBEAT-FREQUENCY-SECS)
      heartbeat-fn)

    (doseq [storm-id downloaded-storm-ids]
      (add-blob-references (:localizer supervisor) storm-id
        conf))
    ;; do this after adding the references so we don't try to clean things being used
    (.startCleaner (:localizer supervisor))

    (when (conf SUPERVISOR-ENABLE)
      ;; This isn't strictly necessary, but it doesn't hurt and ensures that the machine stays up
      ;; to date even if callbacks don't all work exactly right
      (.scheduleRecurring (:event-timer supervisor) 0 10 (fn [] (.add event-manager (reify Runnable
                                                                                      (^void run [this]
                                                                                        (synchronize-supervisor))))))

      (.scheduleRecurring (:event-timer supervisor)
        0
        (conf SUPERVISOR-MONITOR-FREQUENCY-SECS)
        (fn [] (.add processes-event-manager (reify Runnable
                                               (^void run [this]
                                                 (sync-processes))))))

      ;; Blob update thread. Starts with 30 seconds delay, every 30 seconds
      (.scheduleRecurring (:blob-update-timer supervisor)
        30
        30
        (fn [] (.add event-manager (reify Runnable
                                     (^void run [this]
                                       (synchronize-blobs-fn))))))

      (.scheduleRecurring (:event-timer supervisor)
        (* 60 5)
        (* 60 5)
        (fn []
          (let [health-code (HealthCheck/healthCheck conf)
                ids (my-worker-ids conf)]
            (if (not (= health-code 0))
              (do
                (doseq [id ids]
                  (shutdown-worker supervisor id))
                (throw (RuntimeException. "Supervisor failed health check. Exiting.")))))))


      ;; Launch a thread that Runs profiler commands . Starts with 30 seconds delay, every 30 seconds
      (.scheduleRecurring (:event-timer supervisor)
        30
        30
        (fn [] (.add event-manager (reify Runnable
                                     (^void run [this]
                                       (run-profiler-actions-fn))))))
      )
    (log-message "Starting supervisor with id " (:supervisor-id supervisor) " at host " (:my-hostname supervisor))
    (reify
     Shutdownable
     (shutdown [this]
               (log-message "Shutting down supervisor " (:supervisor-id supervisor))
               (reset! (:active supervisor) false)
               (.close (:heartbeat-timer supervisor))
               (.close (:event-timer supervisor))
               (.close (:blob-update-timer supervisor))
               (.close event-manager)
               (.close processes-event-manager)
               (.shutdown (:localizer supervisor))
               (.disconnect (:storm-cluster-state supervisor)))
     SupervisorDaemon
     (get-conf [this]
       conf)
     (get-id [this]
       (:supervisor-id supervisor))
     (shutdown-all-workers [this]
       (let [ids (my-worker-ids conf)]
         (doseq [id ids]
           (shutdown-worker supervisor id)
           )))
     DaemonCommon
     (waiting? [this]
       (or (not @(:active supervisor))
           (and
            (.isTimerWaiting (:heartbeat-timer supervisor))
            (.isTimerWaiting (:event-timer supervisor))
            (every? is-waiting managers)))
           ))))



(defn kill-supervisor [supervisor]
  (.shutdown supervisor)
  )

(defn setup-storm-code-dir
  [conf storm-conf dir]
 (if (conf SUPERVISOR-RUN-WORKER-AS-USER)
  (worker-launcher-and-wait conf (storm-conf TOPOLOGY-SUBMITTER-USER) ["code-dir" dir] :log-prefix (str "setup conf for " dir))))

(defn setup-blob-permission
  [conf storm-conf path]
  (if (conf SUPERVISOR-RUN-WORKER-AS-USER)
    (worker-launcher-and-wait conf (storm-conf TOPOLOGY-SUBMITTER-USER) ["blob" path] :log-prefix (str "setup blob permissions for " path))))

(defn download-blobs-for-topology!
  "Download all blobs listed in the topology configuration for a given topology."
  [conf stormconf-path localizer tmproot]
  (let [storm-conf (clojurify-structure (ConfigUtils/readSupervisorStormConfGivenPath conf stormconf-path))
        blobstore-map (storm-conf TOPOLOGY-BLOBSTORE-MAP)
        user (storm-conf TOPOLOGY-SUBMITTER-USER)
        topo-name (storm-conf TOPOLOGY-NAME)
        user-dir (.getLocalUserFileCacheDir localizer user)
        localresources (blobstore-map-to-localresources blobstore-map)]
    (when localresources
      (when-not (.exists user-dir)
        (FileUtils/forceMkdir user-dir))
      (try
        (let [localized-resources (.getBlobs localizer localresources user topo-name user-dir)]
          (setup-blob-permission conf storm-conf (.toString user-dir))
          (doseq [local-rsrc localized-resources]
            (let [rsrc-file-path (File. (.getFilePath local-rsrc))
                  key-name (.getName rsrc-file-path)
                  blob-symlink-target-name (.getName (File. (.getCurrentSymlinkPath local-rsrc)))
                  symlink-name (get-blob-localname (get blobstore-map key-name) key-name)]
              (Utils/createSymlink tmproot (.getParent rsrc-file-path) symlink-name
                blob-symlink-target-name))))
        (catch AuthorizationException authExp
          (log-error authExp))
        (catch KeyNotFoundException knf
          (log-error knf))))))

(defn get-blob-file-names
  [blobstore-map]
  (if blobstore-map
    (for [[k, data] blobstore-map]
      (get-blob-localname data k))))

(defn download-blobs-for-topology-succeed?
  "Assert if all blobs are downloaded for the given topology"
  [stormconf-path target-dir]
  (let [storm-conf (clojurify-structure (Utils/fromCompressedJsonConf (FileUtils/readFileToByteArray (File. stormconf-path))))
        blobstore-map (storm-conf TOPOLOGY-BLOBSTORE-MAP)
        file-names (get-blob-file-names blobstore-map)]
    (if-not (empty? file-names)
      (every? #(Utils/checkFileExists target-dir %) file-names)
      true)))

;; distributed implementation
(defmethod download-storm-code
  :distributed [conf storm-id master-code-dir localizer]
  ;; Downloading to permanent location is atomic

  (let [tmproot (str (ConfigUtils/supervisorTmpDir conf) Utils/FILE_PATH_SEPARATOR (Utils/uuid))
        stormroot (ConfigUtils/supervisorStormDistRoot conf storm-id)
        blobstore (Utils/getClientBlobStoreForSupervisor conf)]
    (FileUtils/forceMkdir (File. tmproot))
    (if-not (Utils/isOnWindows)
      (Utils/restrictPermissions tmproot)
      (if (conf SUPERVISOR-RUN-WORKER-AS-USER)
        (throw (RuntimeException. (str "ERROR: Windows doesn't implement setting the correct permissions")))))
    (Utils/downloadResourcesAsSupervisor (ConfigUtils/masterStormJarKey storm-id)
      (ConfigUtils/supervisorStormJarPath tmproot) blobstore)
    (Utils/downloadResourcesAsSupervisor (ConfigUtils/masterStormCodeKey storm-id)
      (ConfigUtils/supervisorStormCodePath tmproot) blobstore)
    (Utils/downloadResourcesAsSupervisor (ConfigUtils/masterStormConfKey storm-id)
      (ConfigUtils/supervisorStormConfPath tmproot) blobstore)
    (.shutdown blobstore)
    (Utils/extractDirFromJar (ConfigUtils/supervisorStormJarPath tmproot) ConfigUtils/RESOURCES_SUBDIR tmproot)
    (download-blobs-for-topology! conf (ConfigUtils/supervisorStormConfPath tmproot) localizer
      tmproot)
    (if (download-blobs-for-topology-succeed? (ConfigUtils/supervisorStormConfPath tmproot) tmproot)
      (do
        (log-message "Successfully downloaded blob resources for storm-id " storm-id)
        (FileUtils/forceMkdir (File. stormroot))
        (Files/move (.toPath (File. tmproot)) (.toPath (File. stormroot))
          (doto (make-array StandardCopyOption 1) (aset 0 StandardCopyOption/ATOMIC_MOVE)))
        (setup-storm-code-dir conf (clojurify-structure (ConfigUtils/readSupervisorStormConf conf storm-id)) stormroot))
      (do
        (log-message "Failed to download blob resources for storm-id " storm-id)
        (Utils/forceDelete tmproot)))))

(defn write-log-metadata-to-yaml-file! [storm-id port data conf]
  (let [file (ConfigUtils/getLogMetaDataFile conf storm-id port)]
    ;;run worker as user needs the directory to have special permissions
    ;; or it is insecure
    (when (not (.exists (.getParentFile file)))
      (if (conf SUPERVISOR-RUN-WORKER-AS-USER)
        (do (FileUtils/forceMkdir (.getParentFile file))
            (setup-storm-code-dir
              conf
              (clojurify-structure (ConfigUtils/readSupervisorStormConf conf storm-id))
              (.getCanonicalPath (.getParentFile file))))
        (.mkdirs (.getParentFile file))))
    (let [writer (java.io.FileWriter. file)
          yaml (Yaml.)]
      (try
        (.dump yaml data writer)
        (finally
          (.close writer))))))

(defn write-log-metadata! [storm-conf user worker-id storm-id port conf]
  (let [data {TOPOLOGY-SUBMITTER-USER user
              "worker-id" worker-id
              LOGS-GROUPS (sort (distinct (remove nil?
                                           (concat
                                             (storm-conf LOGS-GROUPS)
                                             (storm-conf TOPOLOGY-GROUPS)))))
              LOGS-USERS (sort (distinct (remove nil?
                                           (concat
                                             (storm-conf LOGS-USERS)
                                             (storm-conf TOPOLOGY-USERS)))))}]
    (write-log-metadata-to-yaml-file! storm-id port data conf)))

(defn jlp [stormroot conf]
  (let [resource-root (str stormroot File/separator ConfigUtils/RESOURCES_SUBDIR)
        os (clojure.string/replace (System/getProperty "os.name") #"\s+" "_")
        arch (System/getProperty "os.arch")
        arch-resource-root (str resource-root File/separator os "-" arch)]
    (str arch-resource-root File/pathSeparator resource-root File/pathSeparator (conf JAVA-LIBRARY-PATH))))

(defn substitute-childopts
  "Generates runtime childopts by replacing keys with topology-id, worker-id, port, mem-onheap"
  [value worker-id topology-id port mem-onheap]
  (let [replacement-map {"%ID%"          (str port)
                         "%WORKER-ID%"   (str worker-id)
                         "%TOPOLOGY-ID%"    (str topology-id)
                         "%WORKER-PORT%" (str port)
                         "%HEAP-MEM%" (str mem-onheap)}
        sub-fn #(reduce (fn [string entry]
                          (apply clojure.string/replace string entry))
                        %
                        replacement-map)]
    (cond
      (nil? value) nil
      (sequential? value) (vec (map sub-fn value))
      :else (-> value sub-fn (clojure.string/split #"\s+")))))


(defn create-blobstore-links
  "Create symlinks in worker launch directory for all blobs"
  [conf storm-id worker-id]
  (let [stormroot (ConfigUtils/supervisorStormDistRoot conf storm-id)
        storm-conf (clojurify-structure (ConfigUtils/readSupervisorStormConf conf storm-id))
        workerroot (ConfigUtils/workerRoot conf worker-id)
        blobstore-map (storm-conf TOPOLOGY-BLOBSTORE-MAP)
        blob-file-names (get-blob-file-names blobstore-map)
        resource-file-names (cons ConfigUtils/RESOURCES_SUBDIR blob-file-names)]
    (log-message "Creating symlinks for worker-id: " worker-id " storm-id: "
      storm-id " for files(" (count resource-file-names) "): " (pr-str resource-file-names))
    (Utils/createSymlink workerroot stormroot ConfigUtils/RESOURCES_SUBDIR)
    (doseq [file-name blob-file-names]
      (Utils/createSymlink workerroot stormroot file-name file-name))))

(defn create-artifacts-link
  "Create a symlink from workder directory to its port artifacts directory"
  [conf storm-id port worker-id]
  (let [worker-dir (ConfigUtils/workerRoot conf worker-id)
        topo-dir (ConfigUtils/workerArtifactsRoot conf storm-id)]
    (log-message "Creating symlinks for worker-id: " worker-id " storm-id: "
                 storm-id " to its port artifacts directory")
    (if (.exists (File. worker-dir))
      (Utils/createSymlink worker-dir topo-dir "artifacts" (str port)))))

(defmethod launch-worker
    :distributed [supervisor storm-id port worker-id resources]
    (let [conf (:conf supervisor)
          run-worker-as-user (conf SUPERVISOR-RUN-WORKER-AS-USER)
          storm-home (System/getProperty "storm.home")
          storm-options (System/getProperty "storm.options")
          storm-conf-file (System/getProperty "storm.conf.file")
          storm-log-dir (ConfigUtils/getLogDir)
          storm-log-conf-dir (conf STORM-LOG4J2-CONF-DIR)
          storm-log4j2-conf-dir (if storm-log-conf-dir
                                  (if (.isAbsolute (File. storm-log-conf-dir))
                                    storm-log-conf-dir
                                    (str storm-home Utils/FILE_PATH_SEPARATOR storm-log-conf-dir))
                                  (str storm-home Utils/FILE_PATH_SEPARATOR "log4j2"))
          stormroot (ConfigUtils/supervisorStormDistRoot conf storm-id)
          jlp (jlp stormroot conf)
          stormjar (ConfigUtils/supervisorStormJarPath stormroot)
          storm-conf (clojurify-structure (ConfigUtils/readSupervisorStormConf conf storm-id))
          topo-classpath (if-let [cp (storm-conf TOPOLOGY-CLASSPATH)]
                           [cp]
                           [])
          classpath (-> (Utils/workerClasspath)
                        (Utils/addToClasspath [stormjar])
                        (Utils/addToClasspath topo-classpath))
          top-gc-opts (storm-conf TOPOLOGY-WORKER-GC-CHILDOPTS)

          mem-onheap (if (and (.get_mem_on_heap resources) (> (.get_mem_on_heap resources) 0)) ;; not nil and not zero
                       (int (Math/ceil (.get_mem_on_heap resources))) ;; round up
                       (storm-conf WORKER-HEAP-MEMORY-MB)) ;; otherwise use default value

          mem-offheap (int (Math/ceil (.get_mem_off_heap resources)))

          cpu (int (Math/ceil (.get_cpu resources)))

          gc-opts (substitute-childopts (if top-gc-opts top-gc-opts (conf WORKER-GC-CHILDOPTS)) worker-id storm-id port mem-onheap)
          topo-worker-logwriter-childopts (storm-conf TOPOLOGY-WORKER-LOGWRITER-CHILDOPTS)
          user (storm-conf TOPOLOGY-SUBMITTER-USER)
          logfilename "worker.log"
          workers-artifacts (ConfigUtils/workerArtifactsRoot conf)
          logging-sensitivity (storm-conf TOPOLOGY-LOGGING-SENSITIVITY "S3")
          worker-childopts (when-let [s (conf WORKER-CHILDOPTS)]
                             (substitute-childopts s worker-id storm-id port mem-onheap))
          topo-worker-childopts (when-let [s (storm-conf TOPOLOGY-WORKER-CHILDOPTS)]
                                  (substitute-childopts s worker-id storm-id port mem-onheap))
          worker--profiler-childopts (if (conf WORKER-PROFILER-ENABLED)
                                       (substitute-childopts (conf WORKER-PROFILER-CHILDOPTS) worker-id storm-id port mem-onheap)
                                       "")
          topology-worker-environment (if-let [env (storm-conf TOPOLOGY-ENVIRONMENT)]
                                        (merge env {"LD_LIBRARY_PATH" jlp})
                                        {"LD_LIBRARY_PATH" jlp})

          log4j-configuration-file (str (if (.startsWith (System/getProperty "os.name") "Windows")
                                          (if (.startsWith storm-log4j2-conf-dir "file:")
                                            storm-log4j2-conf-dir
                                            (str "file:///" storm-log4j2-conf-dir))
                                          storm-log4j2-conf-dir)
                                     Utils/FILE_PATH_SEPARATOR "worker.xml")

          command (concat
                    [(java-cmd) "-cp" classpath
                     topo-worker-logwriter-childopts
                     (str "-Dlogfile.name=" logfilename)
                     (str "-Dstorm.home=" storm-home)
                     (str "-Dworkers.artifacts=" workers-artifacts)
                     (str "-Dstorm.id=" storm-id)
                     (str "-Dworker.id=" worker-id)
                     (str "-Dworker.port=" port)
                     (str "-Dstorm.log.dir=" storm-log-dir)
                     (str "-Dlog4j.configurationFile=" log4j-configuration-file)
                     (str "-DLog4jContextSelector=org.apache.logging.log4j.core.selector.BasicContextSelector")
                     "org.apache.storm.LogWriter"]
                    [(java-cmd) "-server"]
                    worker-childopts
                    topo-worker-childopts
                    gc-opts
                    worker--profiler-childopts
                    [(str "-Djava.library.path=" jlp)
                     (str "-Dlogfile.name=" logfilename)
                     (str "-Dstorm.home=" storm-home)
                     (str "-Dworkers.artifacts=" workers-artifacts)
                     (str "-Dstorm.conf.file=" storm-conf-file)
                     (str "-Dstorm.options=" storm-options)
                     (str "-Dstorm.log.dir=" storm-log-dir)
                     (str "-Dlogging.sensitivity=" logging-sensitivity)
                     (str "-Dlog4j.configurationFile=" log4j-configuration-file)
                     (str "-DLog4jContextSelector=org.apache.logging.log4j.core.selector.BasicContextSelector")
                     (str "-Dstorm.id=" storm-id)
                     (str "-Dworker.id=" worker-id)
                     (str "-Dworker.port=" port)
                     "-cp" classpath
                     "org.apache.storm.daemon.worker"
                     storm-id
                     (:assignment-id supervisor)
                     port
                     worker-id])
          command (->> command
                       (map str)
                       (filter (complement empty?)))
          command (if (conf STORM-RESOURCE-ISOLATION-PLUGIN-ENABLE)
                    (do
                      (.reserveResourcesForWorker (:resource-isolation-manager supervisor) worker-id
                        {"cpu" cpu "memory" (+ mem-onheap mem-offheap  (int (Math/ceil (conf STORM-CGROUP-MEMORY-LIMIT-TOLERANCE-MARGIN-MB))))})
                      (.getLaunchCommand (:resource-isolation-manager supervisor) worker-id
                        (java.util.ArrayList. (java.util.Arrays/asList (to-array command)))))
                    command)]
      (log-message "Launching worker with command: " (Utils/shellCmd command))
      (write-log-metadata! storm-conf user worker-id storm-id port conf)
      (ConfigUtils/setWorkerUserWSE conf worker-id user)
      (create-artifacts-link conf storm-id port worker-id)
      (let [log-prefix (str "Worker Process " worker-id)
            callback (reify Utils$ExitCodeCallable
                       (call [this exit-code]
                         (log-message log-prefix " exited with code: " exit-code)
                         (add-dead-worker worker-id)))
            worker-dir (ConfigUtils/workerRoot conf worker-id)]
        (remove-dead-worker worker-id)
        (create-blobstore-links conf storm-id worker-id)
        (if run-worker-as-user
          (worker-launcher conf user ["worker" worker-dir (Utils/writeScript worker-dir command topology-worker-environment)] :log-prefix log-prefix :exit-code-callback callback :directory (File. worker-dir))
          (Utils/launchProcess command
                               topology-worker-environment
                               log-prefix
                               callback
                               (File. worker-dir))))))

;; local implementation

(defn resources-jar []
  (->> (.split (Utils/currentClasspath) File/pathSeparator)
       (filter #(.endsWith  % ".jar"))
       (filter #(Utils/zipDoesContainDir % ConfigUtils/RESOURCES_SUBDIR))
       first ))

(defmethod download-storm-code
  :local [conf storm-id master-code-dir localizer]
  (let [tmproot (str (ConfigUtils/supervisorTmpDir conf) Utils/FILE_PATH_SEPARATOR (Utils/uuid))
        stormroot (ConfigUtils/supervisorStormDistRoot conf storm-id)
        blob-store (Utils/getNimbusBlobStore conf master-code-dir nil)]
    (try
      (FileUtils/forceMkdir (File. tmproot))
      (.readBlobTo blob-store (ConfigUtils/masterStormCodeKey storm-id) (FileOutputStream. (ConfigUtils/supervisorStormCodePath tmproot)) nil)
      (.readBlobTo blob-store (ConfigUtils/masterStormConfKey storm-id) (FileOutputStream. (ConfigUtils/supervisorStormConfPath tmproot)) nil)
      (finally
        (.shutdown blob-store)))
    (FileUtils/moveDirectory (File. tmproot) (File. stormroot))

    (setup-storm-code-dir conf (clojurify-structure (ConfigUtils/readSupervisorStormConf conf storm-id)) stormroot)
    (let [classloader (.getContextClassLoader (Thread/currentThread))
          resources-jar (resources-jar)
          url (.getResource classloader ConfigUtils/RESOURCES_SUBDIR)
          target-dir (str stormroot Utils/FILE_PATH_SEPARATOR ConfigUtils/RESOURCES_SUBDIR)]
      (cond
        resources-jar
        (do
          (log-message "Extracting resources from jar at " resources-jar " to " target-dir)
          (Utils/extractDirFromJar resources-jar ConfigUtils/RESOURCES_SUBDIR stormroot))
        url
        (do
          (log-message "Copying resources at " (str url) " to " target-dir)
          (FileUtils/copyDirectory (File. (.getFile url)) (File. target-dir)))))))

(defmethod launch-worker
    :local [supervisor storm-id port worker-id resources]
    (let [conf (:conf supervisor)
          pid (Utils/uuid)
          worker (worker/mk-worker conf
                                   (:shared-context supervisor)
                                   storm-id
                                   (:assignment-id supervisor)
                                   port
                                   worker-id)]
      (ConfigUtils/setWorkerUserWSE conf worker-id "")
      (ProcessSimulator/registerProcess pid worker)
      (swap! (:worker-thread-pids-atom supervisor) assoc worker-id pid)
      ))

(defn -launch
  [supervisor]
  (log-message "Starting supervisor for storm version '" STORM-VERSION "'")
  (let [conf (clojurify-structure (ConfigUtils/readStormConfig))]
    (validate-distributed-mode! conf)
    (let [supervisor (mk-supervisor conf nil supervisor)]
      (Utils/addShutdownHookWithForceKillIn1Sec #(.shutdown supervisor)))
    (defgauge supervisor:num-slots-used-gauge #(count (my-worker-ids conf)))
    (start-metrics-reporters conf)))

(defn standalone-supervisor []
  (let [conf-atom (atom nil)
        id-atom (atom nil)]
    (reify ISupervisor
      (prepare [this conf local-dir]
        (reset! conf-atom conf)
        (let [state (LocalState. local-dir)
              curr-id (if-let [id (.getSupervisorId state)]
                        id
                        (generate-supervisor-id))]
          (.setSupervisorId state curr-id)
          (reset! id-atom curr-id))
        )
      (confirmAssigned [this port]
        true)
      (getMetadata [this]
        (doall (map int (get @conf-atom SUPERVISOR-SLOTS-PORTS))))
      (getSupervisorId [this]
        @id-atom)
      (getAssignmentId [this]
        @id-atom)
      (killedWorker [this port]
        )
      (assigned [this ports]
        ))))

(defn -main []
  (Utils/setupDefaultUncaughtExceptionHandler)
  (-launch (standalone-supervisor)))<|MERGE_RESOLUTION|>--- conflicted
+++ resolved
@@ -35,11 +35,7 @@
   (:use [org.apache.storm.daemon common])
   (:import [org.apache.storm.command HealthCheck])
   (:require [org.apache.storm.daemon [worker :as worker]]
-<<<<<<< HEAD
-            [org.apache.storm [process-simulator :as psim]]
-=======
-            [org.apache.storm [cluster :as cluster]]
->>>>>>> 58050a5b
+
             [clojure.set :as set])
   (:import [org.apache.thrift.transport TTransportException])
   (:import [org.apache.zookeeper data.ACL ZooDefs$Ids ZooDefs$Perms])
