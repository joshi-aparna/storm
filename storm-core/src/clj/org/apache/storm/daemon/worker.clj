;; Licensed to the Apache Software Foundation (ASF) under one
;; or more contributor license agreements.  See the NOTICE file
;; distributed with this work for additional information
;; regarding copyright ownership.  The ASF licenses this file
;; to you under the Apache License, Version 2.0 (the
;; "License"); you may not use this file except in compliance
;; with the License.  You may obtain a copy of the License at
;;
;; http://www.apache.org/licenses/LICENSE-2.0
;;
;; Unless required by applicable law or agreed to in writing, software
;; distributed under the License is distributed on an "AS IS" BASIS,
;; WITHOUT WARRANTIES OR CONDITIONS OF ANY KIND, either express or implied.
;; See the License for the specific language governing permissions and
;; limitations under the License.
(ns org.apache.storm.daemon.worker
  (:use [org.apache.storm.daemon common])
  (:use [org.apache.storm config log util timer local-state])
  (:require [clj-time.core :as time])
  (:require [clj-time.coerce :as coerce])
  (:require [org.apache.storm.daemon [executor :as executor]])
  (:require [org.apache.storm [disruptor :as disruptor] [cluster :as cluster]])
  (:require [clojure.set :as set])
  (:require [org.apache.storm.messaging.loader :as msg-loader])
  (:import [java.util.concurrent Executors]
<<<<<<< HEAD
           [org.apache.storm.hooks IWorkerHook BaseWorkerHook])
  (:import [java.util ArrayList HashMap])
  (:import [org.apache.storm.utils Utils ConfigUtils TransferDrainer ThriftTopologyUtils WorkerBackpressureThread DisruptorQueue WorkerBackpressureCallback DisruptorBackpressureCallback])
=======
           [org.apache.storm.hooks IWorkerHook BaseWorkerHook]
           [uk.org.lidalia.sysoutslf4j.context SysOutOverSLF4J])
  (:import [java.util ArrayList HashMap]
           [java.util.concurrent.locks ReentrantReadWriteLock])
  (:import [org.apache.commons.io FileUtils])
  (:import [org.apache.storm.utils Utils ConfigUtils TransferDrainer ThriftTopologyUtils WorkerBackpressureThread DisruptorQueue Time])
>>>>>>> d041183f
  (:import [org.apache.storm.grouping LoadMapping])
  (:import [org.apache.storm.messaging TransportFactory])
  (:import [org.apache.storm.messaging TaskMessage IContext IConnection ConnectionWithStatus ConnectionWithStatus$Status])
  (:import [org.apache.storm.daemon Shutdownable])
  (:import [org.apache.storm.serialization KryoTupleSerializer])
  (:import [org.apache.storm.generated StormTopology])
  (:import [org.apache.storm.tuple AddressedTuple Fields])
  (:import [org.apache.storm.task WorkerTopologyContext])
  (:import [org.apache.storm Constants])
  (:import [org.apache.storm.security.auth AuthUtils])
  (:import [org.apache.storm.cluster ClusterStateContext DaemonType])
  (:import [javax.security.auth Subject])
  (:import [java.security PrivilegedExceptionAction])
  (:import [org.apache.logging.log4j LogManager])
  (:import [org.apache.logging.log4j Level])
  (:import [org.apache.logging.log4j.core.config LoggerConfig])
  (:import [org.apache.storm.generated LogConfig LogLevelAction])
  (:gen-class))

(defmulti mk-suicide-fn cluster-mode)

(defn read-worker-executors [storm-conf storm-cluster-state storm-id assignment-id port assignment-versions]
  (log-message "Reading Assignments.")
  (let [assignment (:executor->node+port (.assignment-info storm-cluster-state storm-id nil))]
    (doall
     (concat
      [Constants/SYSTEM_EXECUTOR_ID]
      (mapcat (fn [[executor loc]]
                (if (= loc [assignment-id port])
                  [executor]
                  ))
              assignment)))))

(defnk do-executor-heartbeats [worker :executors nil]
  ;; stats is how we know what executors are assigned to this worker 
  (let [stats (if-not executors
                  (into {} (map (fn [e] {e nil}) (:executors worker)))
                  (->> executors
                    (map (fn [e] {(executor/get-executor-id e) (executor/render-stats e)}))
                    (apply merge)))
        zk-hb {:storm-id (:storm-id worker)
               :executor-stats stats
               :uptime (. (:uptime worker) upTime)
               :time-secs (Time/currentTimeSecs)
               }]
    ;; do the zookeeper heartbeat
    (try
      (.worker-heartbeat! (:storm-cluster-state worker) (:storm-id worker) (:assignment-id worker) (:port worker) zk-hb)
      (catch Exception exc
        (log-error exc "Worker failed to write heatbeats to ZK or Pacemaker...will retry")))))

(defn do-heartbeat [worker]
  (let [conf (:conf worker)
        state (ConfigUtils/workerState conf (:worker-id worker))]
    ;; do the local-file-system heartbeat.
    (ls-worker-heartbeat! state (Time/currentTimeSecs) (:storm-id worker) (:executors worker) (:port worker))
    (.cleanup state 60) ; this is just in case supervisor is down so that disk doesn't fill up.
                         ; it shouldn't take supervisor 120 seconds between listing dir and reading it

    ))

(defn worker-outbound-tasks
  "Returns seq of task-ids that receive messages from this worker"
  [worker]
  (let [context (worker-context worker)
        components (mapcat
                     (fn [task-id]
                       (->> (.getComponentId context (int task-id))
                            (.getTargets context)
                            vals
                            (map keys)
                            (apply concat)))
                     (:task-ids worker))]
    (-> worker
        :task->component
        (Utils/reverseMap)
        clojurify-structure
        (select-keys components)
        vals
        flatten
        set )))

(defn get-dest
  [^AddressedTuple addressed-tuple]
  "get the destination for an AddressedTuple"
  (.getDest addressed-tuple))

(defn mk-transfer-local-fn [worker]
  (let [short-executor-receive-queue-map (:short-executor-receive-queue-map worker)
        task->short-executor (:task->short-executor worker)
        task-getter (comp #(get task->short-executor %) get-dest)]
    (fn [tuple-batch]
      (let [grouped (fast-group-by task-getter tuple-batch)]
        (fast-map-iter [[short-executor pairs] grouped]
          (let [q (short-executor-receive-queue-map short-executor)]
            (if q
              (.publish ^DisruptorQueue q pairs)
              (log-warn "Received invalid messages for unknown tasks. Dropping... ")
              )))))))

(defn- assert-can-serialize [^KryoTupleSerializer serializer tuple-batch]
  "Check that all of the tuples can be serialized by serializing them."
  (fast-list-iter [[task tuple :as pair] tuple-batch]
    (.serialize serializer tuple)))

(defn- mk-backpressure-handler [executors]
  "make a handler that checks and updates worker's backpressure flag"
  (reify WorkerBackpressureCallback
    (onEvent [this worker]
      (let [storm-id (:storm-id worker)
            assignment-id (:assignment-id worker)
            port (:port worker)
            storm-cluster-state (:storm-cluster-state worker)
            prev-backpressure-flag @(:backpressure worker)]
        (when executors
          (reset! (:backpressure worker)
                  (or @(:transfer-backpressure worker)
                      (reduce #(or %1 %2) (map #(.get-backpressure-flag %1) executors)))))
        ;; update the worker's backpressure flag to zookeeper only when it has changed
        (log-debug "BP " @(:backpressure worker) " WAS " prev-backpressure-flag)
        (when (not= prev-backpressure-flag @(:backpressure worker))
          (.worker-backpressure! storm-cluster-state storm-id assignment-id port @(:backpressure worker)))
        ))))

(defn- mk-disruptor-backpressure-handler [worker]
  "make a handler for the worker's send disruptor queue to
  check highWaterMark and lowWaterMark for backpressure"
  (reify DisruptorBackpressureCallback
    (highWaterMark [this]
      (reset! (:transfer-backpressure worker) true)
      (WorkerBackpressureThread/notifyBackpressureChecker (:backpressure-trigger worker)))
    (lowWaterMark [this]
      (reset! (:transfer-backpressure worker) false)
      (WorkerBackpressureThread/notifyBackpressureChecker (:backpressure-trigger worker)))))

(defn mk-transfer-fn [worker]
  (let [local-tasks (-> worker :task-ids set)
        local-transfer (:transfer-local-fn worker)
        ^DisruptorQueue transfer-queue (:transfer-queue worker)
        task->node+port (:cached-task->node+port worker)
        try-serialize-local ((:storm-conf worker) TOPOLOGY-TESTING-ALWAYS-TRY-SERIALIZE)

        transfer-fn
          (fn [^KryoTupleSerializer serializer tuple-batch]
            (let [^ArrayList local (ArrayList.)
                  ^HashMap remoteMap (HashMap.)]
              (fast-list-iter [^AddressedTuple addressed-tuple tuple-batch]
                (let [task (.getDest addressed-tuple)
                      tuple (.getTuple addressed-tuple)]
                  (if (local-tasks task)
                    (.add local addressed-tuple)

                    ;;Using java objects directly to avoid performance issues in java code
                    (do
                      (when (not (.get remoteMap task))
                        (.put remoteMap task (ArrayList.)))
                      (let [^ArrayList remote (.get remoteMap task)]
                        (if (not-nil? task)
                          (.add remote (TaskMessage. task ^bytes (.serialize serializer tuple)))
                          (log-warn "Can't transfer tuple - task value is nil. tuple type: " (pr-str (type tuple)) " and information: " (pr-str tuple)))
                       )))))

              (when (not (.isEmpty local)) (local-transfer local))
              (when (not (.isEmpty remoteMap)) (.publish ^DisruptorQueue transfer-queue remoteMap))))]
    (if try-serialize-local
      (do
        (log-warn "WILL TRY TO SERIALIZE ALL TUPLES (Turn off " TOPOLOGY-TESTING-ALWAYS-TRY-SERIALIZE " for production)")
        (fn [^KryoTupleSerializer serializer tuple-batch]
          (assert-can-serialize serializer tuple-batch)
          (transfer-fn serializer tuple-batch)))
      transfer-fn)))

(defn- mk-receive-queue-map [storm-conf executors]
  (->> executors
       ;; TODO: this depends on the type of executor
       (map (fn [e] [e (DisruptorQueue. (str "receive-queue" e)
                                       (storm-conf TOPOLOGY-EXECUTOR-RECEIVE-BUFFER-SIZE)
                                       (storm-conf TOPOLOGY-DISRUPTOR-WAIT-TIMEOUT-MILLIS)
                                       (storm-conf TOPOLOGY-DISRUPTOR-BATCH-SIZE)
                                       (storm-conf TOPOLOGY-DISRUPTOR-BATCH-TIMEOUT-MILLIS))]))
       (into {})
       ))

(defn- stream->fields [^StormTopology topology component]
  (->> (ThriftTopologyUtils/getComponentCommon topology component)
       .get_streams
       (map (fn [[s info]] [s (Fields. (.get_output_fields info))]))
       (into {})
       (HashMap.)))

(defn component->stream->fields [^StormTopology topology]
  (->> (ThriftTopologyUtils/getComponentIds topology)
       (map (fn [c] [c (stream->fields topology c)]))
       (into {})
       (HashMap.)))

(defn- mk-default-resources [worker]
  (let [conf (:conf worker)
        thread-pool-size (int (conf TOPOLOGY-WORKER-SHARED-THREAD-POOL-SIZE))]
    {WorkerTopologyContext/SHARED_EXECUTOR (Executors/newFixedThreadPool thread-pool-size)}
    ))

(defn- mk-user-resources [worker]
  ;;TODO: need to invoke a hook provided by the topology, giving it a chance to create user resources.
  ;; this would be part of the initialization hook
  ;; need to separate workertopologycontext into WorkerContext and WorkerUserContext.
  ;; actually just do it via interfaces. just need to make sure to hide setResource from tasks
  {})

(defn mk-halting-timer [timer-name]
  (mk-timer :kill-fn (fn [t]
                       (log-error t "Error when processing event")
                       (Utils/exitProcess 20 "Error when processing an event")
                       )
            :timer-name timer-name))

(defn worker-data [conf mq-context storm-id assignment-id port worker-id storm-conf cluster-state storm-cluster-state]
  (let [assignment-versions (atom {})
        executors (set (read-worker-executors storm-conf storm-cluster-state storm-id assignment-id port assignment-versions))
        transfer-queue (DisruptorQueue. "worker-transfer-queue"
                                                  (storm-conf TOPOLOGY-TRANSFER-BUFFER-SIZE)
                                                  (storm-conf TOPOLOGY-DISRUPTOR-WAIT-TIMEOUT-MILLIS)
                                                  (storm-conf TOPOLOGY-DISRUPTOR-BATCH-SIZE)
                                                  (storm-conf TOPOLOGY-DISRUPTOR-BATCH-TIMEOUT-MILLIS))
        executor-receive-queue-map (mk-receive-queue-map storm-conf executors)

        receive-queue-map (->> executor-receive-queue-map
                               (mapcat (fn [[e queue]] (for [t (executor-id->tasks e)] [t queue])))
                               (into {}))

        topology (ConfigUtils/readSupervisorTopology conf storm-id)
        mq-context  (if mq-context
                      mq-context
                      (TransportFactory/makeContext storm-conf))]

    (recursive-map
      :conf conf
      :mq-context mq-context
      :receiver (.bind ^IContext mq-context storm-id port)
      :storm-id storm-id
      :assignment-id assignment-id
      :port port
      :worker-id worker-id
      :cluster-state cluster-state
      :storm-cluster-state storm-cluster-state
      ;; when worker bootup, worker will start to setup initial connections to
      ;; other workers. When all connection is ready, we will enable this flag
      ;; and spout and bolt will be activated.
      :worker-active-flag (atom false)
      :storm-active-atom (atom false)
      :storm-component->debug-atom (atom {})
      :executors executors
      :task-ids (->> receive-queue-map keys (map int) sort)
      :storm-conf storm-conf
      :topology topology
      :system-topology (system-topology! storm-conf topology)
      :heartbeat-timer (mk-halting-timer "heartbeat-timer")
      :refresh-load-timer (mk-halting-timer "refresh-load-timer")
      :refresh-connections-timer (mk-halting-timer "refresh-connections-timer")
      :refresh-credentials-timer (mk-halting-timer "refresh-credentials-timer")
      :reset-log-levels-timer (mk-halting-timer "reset-log-levels-timer")
      :refresh-active-timer (mk-halting-timer "refresh-active-timer")
      :executor-heartbeat-timer (mk-halting-timer "executor-heartbeat-timer")
      :user-timer (mk-halting-timer "user-timer")
      :task->component (HashMap. (storm-task-info topology storm-conf)) ; for optimized access when used in tasks later on
      :component->stream->fields (component->stream->fields (:system-topology <>))
      ;TODO: when translating this function, you should replace the map-val with a proper for loop HERE
      :component->sorted-tasks (->> (:task->component <>) (Utils/reverseMap) (clojurify-structure) (map-val sort))
      :endpoint-socket-lock (ReentrantReadWriteLock.)
      :cached-node+port->socket (atom {})
      :cached-task->node+port (atom {})
      :transfer-queue transfer-queue
      :executor-receive-queue-map executor-receive-queue-map
      ;TODO: when translating this function, you should replace the map-val with a proper for loop HERE
      :short-executor-receive-queue-map (map-key first executor-receive-queue-map)
      :task->short-executor (->> executors
                                 (mapcat (fn [e] (for [t (executor-id->tasks e)] [t (first e)])))
                                 (into {})
                                 (HashMap.))
      :suicide-fn (mk-suicide-fn conf)
      :uptime (Utils/makeUptimeComputer)
      :default-shared-resources (mk-default-resources <>)
      :user-shared-resources (mk-user-resources <>)
      :transfer-local-fn (mk-transfer-local-fn <>)
      :transfer-fn (mk-transfer-fn <>)
      :load-mapping (LoadMapping.)
      :assignment-versions assignment-versions
      :backpressure (atom false) ;; whether this worker is going slow
      :transfer-backpressure (atom false) ;; if the transfer queue is backed-up
      :backpressure-trigger (atom false) ;; a trigger for synchronization with executors
      :throttle-on (atom false) ;; whether throttle is activated for spouts
      )))

(defn- endpoint->string [[node port]]
  (str port "/" node))

(defn string->endpoint [^String s]
  (let [[port-str node] (.split s "/" 2)]
    [node (Integer/valueOf port-str)]
    ))

(def LOAD-REFRESH-INTERVAL-MS 5000)

;TODO: when translating this function, you should replace the map-val with a proper for loop HERE
(defn mk-refresh-load [worker]
  (let [local-tasks (set (:task-ids worker))
        remote-tasks (set/difference (worker-outbound-tasks worker) local-tasks)
        short-executor-receive-queue-map (:short-executor-receive-queue-map worker)
        next-update (atom 0)]
    (fn this
      ([]
        (let [^LoadMapping load-mapping (:load-mapping worker)
              local-pop (map-val (fn [queue]
                                   (let [q-metrics (.getMetrics queue)]
                                     (/ (double (.population q-metrics)) (.capacity q-metrics))))
                                 short-executor-receive-queue-map)
              remote-load (reduce merge (for [[np conn] @(:cached-node+port->socket worker)] (into {} (.getLoad conn remote-tasks))))
              now (System/currentTimeMillis)]
          (.setLocal load-mapping local-pop)
          (.setRemote load-mapping remote-load)
          (when (> now @next-update)
            (.sendLoadMetrics (:receiver worker) local-pop)
            (reset! next-update (+ LOAD-REFRESH-INTERVAL-MS now))))))))

(defmacro read-locked
  [rw-lock & body]
  (let [lock (with-meta rw-lock {:tag `ReentrantReadWriteLock})]
    `(let [rlock# (.readLock ~lock)]
       (try (.lock rlock#)
         ~@body
         (finally (.unlock rlock#))))))

(defmacro write-locked
  [rw-lock & body]
  (let [lock (with-meta rw-lock {:tag `ReentrantReadWriteLock})]
    `(let [wlock# (.writeLock ~lock)]
       (try (.lock wlock#)
         ~@body
         (finally (.unlock wlock#))))))

;TODO: when translating this function, you should replace the map-val with a proper for loop HERE
(defn mk-refresh-connections [worker]
  (let [outbound-tasks (worker-outbound-tasks worker)
        conf (:conf worker)
        storm-cluster-state (:storm-cluster-state worker)
        storm-id (:storm-id worker)]
    (fn this
      ([]
        (this (fn [& ignored] (schedule (:refresh-connections-timer worker) 0 this))))
      ([callback]
         (let [version (.assignment-version storm-cluster-state storm-id callback)
               assignment (if (= version (:version (get @(:assignment-versions worker) storm-id)))
                            (:data (get @(:assignment-versions worker) storm-id))
                            (let [new-assignment (.assignment-info-with-version storm-cluster-state storm-id callback)]
                              (swap! (:assignment-versions worker) assoc storm-id new-assignment)
                              (:data new-assignment)))
              my-assignment (-> assignment
                                :executor->node+port
                                to-task->node+port
                                (select-keys outbound-tasks)
                                ;TODO: when translating this function, you should replace the map-val with a proper for loop HERE
                                (#(map-val endpoint->string %)))
              ;; we dont need a connection for the local tasks anymore
               ;TODO: when translating this function, you should replace the filter-val with a proper for loop + if condition HERE
              needed-assignment (->> my-assignment
                                      (filter-key (complement (-> worker :task-ids set))))
              needed-connections (-> needed-assignment vals set)
              needed-tasks (-> needed-assignment keys)

              current-connections (set (keys @(:cached-node+port->socket worker)))
              new-connections (set/difference needed-connections current-connections)
              remove-connections (set/difference current-connections needed-connections)]
              (swap! (:cached-node+port->socket worker)
                     #(HashMap. (merge (into {} %1) %2))
                     (into {}
                       (dofor [endpoint-str new-connections
                               :let [[node port] (string->endpoint endpoint-str)]]
                         [endpoint-str
                          (.connect
                           ^IContext (:mq-context worker)
                           storm-id
                           ((:node->host assignment) node)
                           port)
                          ]
                         )))
              (write-locked (:endpoint-socket-lock worker)
                (reset! (:cached-task->node+port worker)
                        (HashMap. my-assignment)))
              (doseq [endpoint remove-connections]
                (.close (get @(:cached-node+port->socket worker) endpoint)))
              (apply swap!
                     (:cached-node+port->socket worker)
                     #(HashMap. (apply dissoc (into {} %1) %&))
                     remove-connections)

           )))))

(defn refresh-storm-active
  ([worker]
    (refresh-storm-active worker (fn [& ignored] (schedule (:refresh-active-timer worker) 0 (partial refresh-storm-active worker)))))
  ([worker callback]
    (let [base (.storm-base (:storm-cluster-state worker) (:storm-id worker) callback)]
      (reset!
        (:storm-active-atom worker)
        (and (= :active (-> base :status :type)) @(:worker-active-flag worker)))
      (reset! (:storm-component->debug-atom worker) (-> base :component->debug))
      (log-debug "Event debug options " @(:storm-component->debug-atom worker)))))

;; TODO: consider having a max batch size besides what disruptor does automagically to prevent latency issues
(defn mk-transfer-tuples-handler [worker]
   (let [^DisruptorQueue transfer-queue (:transfer-queue worker)
        drainer (TransferDrainer.)
        node+port->socket (:cached-node+port->socket worker)
        task->node+port (:cached-task->node+port worker)
        endpoint-socket-lock (:endpoint-socket-lock worker)
        ]
    (reify com.lmax.disruptor.EventHandler
      (onEvent [this packets seqId batch-end?]
        (.add drainer packets)
        (when batch-end?
          (read-locked endpoint-socket-lock
                       (let [node+port->socket @node+port->socket
                             task->node+port @task->node+port]
                         (.send drainer task->node+port node+port->socket)))
          (.clear drainer))))))

;; Check whether this messaging connection is ready to send data
(defn is-connection-ready [^IConnection connection]
  (if (instance?  ConnectionWithStatus connection)
    (let [^ConnectionWithStatus connection connection
          status (.status connection)]
      (= status ConnectionWithStatus$Status/Ready))
    true))

;; all connections are ready
(defn all-connections-ready [worker]
    (let [connections (vals @(:cached-node+port->socket worker))]
      (every? is-connection-ready connections)))

;; we will wait all connections to be ready and then activate the spout/bolt
;; when the worker bootup
(defn activate-worker-when-all-connections-ready
  [worker]
  (let [timer (:refresh-active-timer worker)
        delay-secs 0
        recur-secs 1]
    (schedule timer
      delay-secs
      (fn this []
        (if (all-connections-ready worker)
          (do
            (log-message "All connections are ready for worker " (:assignment-id worker) ":" (:port worker)
              " with id "(:worker-id worker))
            (reset! (:worker-active-flag worker) true))
          (schedule timer recur-secs this :check-active false)
            )))))

(defn register-callbacks [worker]
  (log-message "Registering IConnectionCallbacks for " (:assignment-id worker) ":" (:port worker))
  (msg-loader/register-callback (:transfer-local-fn worker)
                                (:receiver worker)
                                (:storm-conf worker)
                                (worker-context worker)))

(defn- close-resources [worker]
  (let [dr (:default-shared-resources worker)]
    (log-message "Shutting down default resources")
    (.shutdownNow (get dr WorkerTopologyContext/SHARED_EXECUTOR))
    (log-message "Shut down default resources")))

(defn- get-logger-levels []
  (into {}
    (let [logger-config (.getConfiguration (LogManager/getContext false))]
      (for [[logger-name logger] (.getLoggers logger-config)]
        {logger-name (.getLevel logger)}))))

(defn set-logger-level [logger-context logger-name new-level]
  (let [config (.getConfiguration logger-context)
        logger-config (.getLoggerConfig config logger-name)]
    (if (not (= (.getName logger-config) logger-name))
      ;; create a new config. Make it additive (true) s.t. inherit
      ;; parents appenders
      (let [new-logger-config (LoggerConfig. logger-name new-level true)]
        (log-message "Adding config for: " new-logger-config " with level: " new-level)
        (.addLogger config logger-name new-logger-config))
      (do
        (log-message "Setting " logger-config " log level to: " new-level)
        (.setLevel logger-config new-level)))))

;; function called on timer to reset log levels last set to DEBUG
;; also called from process-log-config-change
(defn reset-log-levels [latest-log-config-atom]
  (let [latest-log-config @latest-log-config-atom
        logger-context (LogManager/getContext false)]
    (doseq [[logger-name logger-setting] (sort latest-log-config)]
      (let [timeout (:timeout logger-setting)
            target-log-level (:target-log-level logger-setting)
            reset-log-level (:reset-log-level logger-setting)]
        (when (> (coerce/to-long (time/now)) timeout)
          (log-message logger-name ": Resetting level to " reset-log-level) 
          (set-logger-level logger-context logger-name reset-log-level)
          (swap! latest-log-config-atom
            (fn [prev]
              (dissoc prev logger-name))))))
    (.updateLoggers logger-context)))

;; when a new log level is received from zookeeper, this function is called
(defn process-log-config-change [latest-log-config original-log-levels log-config]
  (when log-config
    (log-debug "Processing received log config: " log-config)
    ;; merge log configs together
    (let [loggers (.get_named_logger_level log-config)
          logger-context (LogManager/getContext false)]
      (def new-log-configs
        (into {}
         ;; merge named log levels
         (for [[msg-logger-name logger-level] loggers]
           (let [logger-name (if (= msg-logger-name "ROOT")
                                LogManager/ROOT_LOGGER_NAME
                                msg-logger-name)]
             ;; the new-timeouts map now contains logger => timeout 
             (when (.is_set_reset_log_level_timeout_epoch logger-level)
               {logger-name {:action (.get_action logger-level)
                             :target-log-level (Level/toLevel (.get_target_log_level logger-level))
                             :reset-log-level (or (.get @original-log-levels logger-name) (Level/INFO))
                             :timeout (.get_reset_log_level_timeout_epoch logger-level)}})))))

      ;; look for deleted log timeouts
      (doseq [[logger-name logger-val] (sort @latest-log-config)]
        (when (not (contains? new-log-configs logger-name))
          ;; if we had a timeout, but the timeout is no longer active
          (set-logger-level
            logger-context logger-name (:reset-log-level logger-val))))

      ;; apply new log settings we just received
      ;; the merged configs are only for the reset logic
      (doseq [[msg-logger-name logger-level] (sort (into {} (.get_named_logger_level log-config)))]
        (let [logger-name (if (= msg-logger-name "ROOT")
                                LogManager/ROOT_LOGGER_NAME
                                msg-logger-name)
              level (Level/toLevel (.get_target_log_level logger-level))
              action (.get_action logger-level)]
          (if (= action LogLevelAction/UPDATE)
            (set-logger-level logger-context logger-name level))))
   
      (.updateLoggers logger-context)
      (reset! latest-log-config new-log-configs)
      (log-debug "New merged log config is " @latest-log-config))))

(defn run-worker-start-hooks [worker]
  (let [topology (:topology worker)
        topo-conf (:storm-conf worker)
        worker-topology-context (worker-context worker)
        hooks (.get_worker_hooks topology)]
    (dofor [hook hooks]
      (let [hook-bytes (Utils/toByteArray hook)
            deser-hook (Utils/javaDeserialize hook-bytes BaseWorkerHook)]
        (.start deser-hook topo-conf worker-topology-context)))))

(defn run-worker-shutdown-hooks [worker]
  (let [topology (:topology worker)
        hooks (.get_worker_hooks topology)]
    (dofor [hook hooks]
      (let [hook-bytes (Utils/toByteArray hook)
            deser-hook (Utils/javaDeserialize hook-bytes BaseWorkerHook)]
        (.shutdown deser-hook)))))

;; TODO: should worker even take the storm-id as input? this should be
;; deducable from cluster state (by searching through assignments)
;; what about if there's inconsistency in assignments? -> but nimbus
;; should guarantee this consistency
(defserverfn mk-worker [conf shared-mq-context storm-id assignment-id port worker-id]
  (log-message "Launching worker for " storm-id " on " assignment-id ":" port " with id " worker-id
               " and conf " conf)
  (if-not (ConfigUtils/isLocalMode conf)
    (SysOutOverSLF4J/sendSystemOutAndErrToSLF4J))
  ;; because in local mode, its not a separate
  ;; process. supervisor will register it in this case
  (when (= :distributed (ConfigUtils/clusterMode conf))
    (let [pid (Utils/processPid)]
      (FileUtils/touch (ConfigUtils/workerPidPath conf worker-id pid))
      (spit (ConfigUtils/workerArtifactsPidPath conf storm-id port) pid)))

  (declare establish-log-setting-callback)

  ;; start out with empty list of timeouts 
  (def latest-log-config (atom {}))
  (def original-log-levels (atom {}))

  (let [storm-conf (ConfigUtils/readSupervisorStormConf conf storm-id)
        storm-conf (clojurify-structure (ConfigUtils/overrideLoginConfigWithSystemProperty storm-conf))
        acls (Utils/getWorkerACL storm-conf)
        cluster-state (cluster/mk-distributed-cluster-state conf :auth-conf storm-conf :acls acls :context (ClusterStateContext. DaemonType/WORKER))
        storm-cluster-state (cluster/mk-storm-cluster-state cluster-state :acls acls)
        initial-credentials (.credentials storm-cluster-state storm-id nil)
        auto-creds (AuthUtils/GetAutoCredentials storm-conf)
        subject (AuthUtils/populateSubject nil auto-creds initial-credentials)]
      (Subject/doAs subject (reify PrivilegedExceptionAction
        (run [this]
          (let [worker (worker-data conf shared-mq-context storm-id assignment-id port worker-id storm-conf cluster-state storm-cluster-state)
        heartbeat-fn #(do-heartbeat worker)

        ;; do this here so that the worker process dies if this fails
        ;; it's important that worker heartbeat to supervisor ASAP when launching so that the supervisor knows it's running (and can move on)
        _ (heartbeat-fn)

        executors (atom nil)
        ;; launch heartbeat threads immediately so that slow-loading tasks don't cause the worker to timeout
        ;; to the supervisor
        _ (schedule-recurring (:heartbeat-timer worker) 0 (conf WORKER-HEARTBEAT-FREQUENCY-SECS) heartbeat-fn)
        _ (schedule-recurring (:executor-heartbeat-timer worker) 0 (conf TASK-HEARTBEAT-FREQUENCY-SECS) #(do-executor-heartbeats worker :executors @executors))

        _ (register-callbacks worker)

        refresh-connections (mk-refresh-connections worker)
        refresh-load (mk-refresh-load worker)

        _ (refresh-connections nil)

        _ (activate-worker-when-all-connections-ready worker)

        _ (refresh-storm-active worker nil)

        _ (run-worker-start-hooks worker)

        _ (reset! executors (dofor [e (:executors worker)] (executor/mk-executor worker e initial-credentials)))

        transfer-tuples (mk-transfer-tuples-handler worker)
        
        transfer-thread (disruptor/consume-loop* (:transfer-queue worker) transfer-tuples)               

        disruptor-handler (mk-disruptor-backpressure-handler worker)
        _ (.registerBackpressureCallback (:transfer-queue worker) disruptor-handler)
        _ (-> (.setHighWaterMark (:transfer-queue worker) ((:storm-conf worker) BACKPRESSURE-DISRUPTOR-HIGH-WATERMARK))
              (.setLowWaterMark ((:storm-conf worker) BACKPRESSURE-DISRUPTOR-LOW-WATERMARK))
              (.setEnableBackpressure ((:storm-conf worker) TOPOLOGY-BACKPRESSURE-ENABLE)))
        backpressure-handler (mk-backpressure-handler @executors)        
        backpressure-thread (WorkerBackpressureThread. (:backpressure-trigger worker) worker backpressure-handler)
        _ (if ((:storm-conf worker) TOPOLOGY-BACKPRESSURE-ENABLE) 
            (.start backpressure-thread))
        callback (fn cb [& ignored]
                   (let [throttle-on (.topology-backpressure storm-cluster-state storm-id cb)]
                     (reset! (:throttle-on worker) throttle-on)))
        _ (if ((:storm-conf worker) TOPOLOGY-BACKPRESSURE-ENABLE)
            (.topology-backpressure storm-cluster-state storm-id callback))

        shutdown* (fn []
                    (log-message "Shutting down worker " storm-id " " assignment-id " " port)
                    (doseq [[_ socket] @(:cached-node+port->socket worker)]
                      ;; this will do best effort flushing since the linger period
                      ;; was set on creation
                      (.close socket))
                    (log-message "Terminating messaging context")
                    (log-message "Shutting down executors")
                    (doseq [executor @executors] (.shutdown executor))
                    (log-message "Shut down executors")

                    ;;this is fine because the only time this is shared is when it's a local context,
                    ;;in which case it's a noop
                    (.term ^IContext (:mq-context worker))
                    (log-message "Shutting down transfer thread")
                    (.haltWithInterrupt ^DisruptorQueue (:transfer-queue worker))

                    (.interrupt transfer-thread)
                    (.join transfer-thread)
                    (log-message "Shut down transfer thread")
                    (.interrupt backpressure-thread)
                    (.join backpressure-thread)
                    (log-message "Shut down backpressure thread")
                    (cancel-timer (:heartbeat-timer worker))
                    (cancel-timer (:refresh-connections-timer worker))
                    (cancel-timer (:refresh-credentials-timer worker))
                    (cancel-timer (:refresh-active-timer worker))
                    (cancel-timer (:executor-heartbeat-timer worker))
                    (cancel-timer (:user-timer worker))
                    (cancel-timer (:refresh-load-timer worker))

                    (close-resources worker)

                    (log-message "Trigger any worker shutdown hooks")
                    (run-worker-shutdown-hooks worker)

                    (.remove-worker-heartbeat! (:storm-cluster-state worker) storm-id assignment-id port)
                    (log-message "Disconnecting from storm cluster state context")
                    (.disconnect (:storm-cluster-state worker))
                    (.close (:cluster-state worker))
                    (log-message "Shut down worker " storm-id " " assignment-id " " port))
        ret (reify
             Shutdownable
             (shutdown
              [this]
              (shutdown*))
             DaemonCommon
             (waiting? [this]
               (and
                 (timer-waiting? (:heartbeat-timer worker))
                 (timer-waiting? (:refresh-connections-timer worker))
                 (timer-waiting? (:refresh-load-timer worker))
                 (timer-waiting? (:refresh-credentials-timer worker))
                 (timer-waiting? (:refresh-active-timer worker))
                 (timer-waiting? (:executor-heartbeat-timer worker))
                 (timer-waiting? (:user-timer worker))
                 ))
             )
        credentials (atom initial-credentials)
        check-credentials-changed (fn []
                                    (let [new-creds (.credentials (:storm-cluster-state worker) storm-id nil)]
                                      (when-not (= new-creds @credentials) ;;This does not have to be atomic, worst case we update when one is not needed
                                        (AuthUtils/updateSubject subject auto-creds new-creds)
                                        (dofor [e @executors] (.credentials-changed e new-creds))
                                        (reset! credentials new-creds))))
       check-throttle-changed (fn []
                                (let [callback (fn cb [& ignored]
                                                 (let [throttle-on (.topology-backpressure (:storm-cluster-state worker) storm-id cb)]
                                                   (reset! (:throttle-on worker) throttle-on)))
                                      new-throttle-on (.topology-backpressure (:storm-cluster-state worker) storm-id callback)]
                                    (reset! (:throttle-on worker) new-throttle-on)))
        check-log-config-changed (fn []
                                  (let [log-config (.topology-log-config (:storm-cluster-state worker) storm-id nil)]
                                    (process-log-config-change latest-log-config original-log-levels log-config)
                                    (establish-log-setting-callback)))]
    (reset! original-log-levels (get-logger-levels))
    (log-message "Started with log levels: " @original-log-levels)
  
    (defn establish-log-setting-callback []
      (.topology-log-config (:storm-cluster-state worker) storm-id (fn [args] (check-log-config-changed))))

    (establish-log-setting-callback)
    (.credentials (:storm-cluster-state worker) storm-id (fn [args] (check-credentials-changed)))
    (schedule-recurring (:refresh-credentials-timer worker) 0 (conf TASK-CREDENTIALS-POLL-SECS)
                        (fn [& args]
                          (check-credentials-changed)
                          (if ((:storm-conf worker) TOPOLOGY-BACKPRESSURE-ENABLE)
                            (check-throttle-changed))))
    ;; The jitter allows the clients to get the data at different times, and avoids thundering herd
    (when-not (.get conf TOPOLOGY-DISABLE-LOADAWARE-MESSAGING)
      (schedule-recurring-with-jitter (:refresh-load-timer worker) 0 1 500 refresh-load))
    (schedule-recurring (:refresh-connections-timer worker) 0 (conf TASK-REFRESH-POLL-SECS) refresh-connections)
    (schedule-recurring (:reset-log-levels-timer worker) 0 (conf WORKER-LOG-LEVEL-RESET-POLL-SECS) (fn [] (reset-log-levels latest-log-config)))
    (schedule-recurring (:refresh-active-timer worker) 0 (conf TASK-REFRESH-POLL-SECS) (partial refresh-storm-active worker))

    (log-message "Worker has topology config " (Utils/redactValue (:storm-conf worker) STORM-ZOOKEEPER-TOPOLOGY-AUTH-PAYLOAD))
    (log-message "Worker " worker-id " for storm " storm-id " on " assignment-id ":" port " has finished loading")
    ret
    ))))))

(defmethod mk-suicide-fn
  :local [conf]
  (fn [] (Utils/exitProcess 1 "Worker died")))

(defmethod mk-suicide-fn
  :distributed [conf]
  (fn [] (Utils/exitProcess 1 "Worker died")))

(defn -main [storm-id assignment-id port-str worker-id]
  (let [conf (clojurify-structure (ConfigUtils/readStormConfig))]
    (Utils/setupDefaultUncaughtExceptionHandler)
    (validate-distributed-mode! conf)
    (let [worker (mk-worker conf nil storm-id assignment-id (Integer/parseInt port-str) worker-id)]
      (Utils/addShutdownHookWithForceKillIn1Sec #(.shutdown worker)))))<|MERGE_RESOLUTION|>--- conflicted
+++ resolved
@@ -19,22 +19,16 @@
   (:require [clj-time.core :as time])
   (:require [clj-time.coerce :as coerce])
   (:require [org.apache.storm.daemon [executor :as executor]])
-  (:require [org.apache.storm [disruptor :as disruptor] [cluster :as cluster]])
+  (:require [org.apache.storm [cluster :as cluster]])
   (:require [clojure.set :as set])
   (:require [org.apache.storm.messaging.loader :as msg-loader])
   (:import [java.util.concurrent Executors]
-<<<<<<< HEAD
-           [org.apache.storm.hooks IWorkerHook BaseWorkerHook])
-  (:import [java.util ArrayList HashMap])
-  (:import [org.apache.storm.utils Utils ConfigUtils TransferDrainer ThriftTopologyUtils WorkerBackpressureThread DisruptorQueue WorkerBackpressureCallback DisruptorBackpressureCallback])
-=======
            [org.apache.storm.hooks IWorkerHook BaseWorkerHook]
            [uk.org.lidalia.sysoutslf4j.context SysOutOverSLF4J])
+  (:import [org.apache.storm.utils Utils ConfigUtils TransferDrainer ThriftTopologyUtils WorkerBackpressureThread DisruptorQueue Time WorkerBackpressureCallback DisruptorBackpressureCallback])
   (:import [java.util ArrayList HashMap]
            [java.util.concurrent.locks ReentrantReadWriteLock])
   (:import [org.apache.commons.io FileUtils])
-  (:import [org.apache.storm.utils Utils ConfigUtils TransferDrainer ThriftTopologyUtils WorkerBackpressureThread DisruptorQueue Time])
->>>>>>> d041183f
   (:import [org.apache.storm.grouping LoadMapping])
   (:import [org.apache.storm.messaging TransportFactory])
   (:import [org.apache.storm.messaging TaskMessage IContext IConnection ConnectionWithStatus ConnectionWithStatus$Status])
@@ -664,7 +658,9 @@
 
         transfer-tuples (mk-transfer-tuples-handler worker)
         
-        transfer-thread (disruptor/consume-loop* (:transfer-queue worker) transfer-tuples)               
+        transfer-thread (Utils/asyncLoop
+                          (fn []
+                            (.consumeBatchWhenAvailable ^DisruptorQueue (:transfer-queue worker) transfer-tuples) 0))
 
         disruptor-handler (mk-disruptor-backpressure-handler worker)
         _ (.registerBackpressureCallback (:transfer-queue worker) disruptor-handler)
