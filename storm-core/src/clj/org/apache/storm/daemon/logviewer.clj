;; Licensed to the Apache Software Foundation (ASF) under one
;; or more contributor license agreements.  See the NOTICE file
;; distributed with this work for additional information
;; regarding copyright ownership.  The ASF licenses this file
;; to you under the Apache License, Version 2.0 (the
;; "License"); you may not use this file except in compliance
;; with the License.  You may obtain a copy of the License at
;;
;; http://www.apache.org/licenses/LICENSE-2.0
;;
;; Unless required by applicable law or agreed to in writing, software
;; distributed under the License is distributed on an "AS IS" BASIS,
;; WITHOUT WARRANTIES OR CONDITIONS OF ANY KIND, either express or implied.
;; See the License for the specific language governing permissions and
;; limitations under the License.
(ns org.apache.storm.daemon.logviewer
  (:use compojure.core)
  (:use [clojure.set :only [difference intersection]])
  (:use [clojure.string :only [blank? split]])
  (:use [hiccup core page-helpers form-helpers])
  (:use [org.apache.storm config util log])
  (:use [org.apache.storm.ui helpers])
  (:import [org.apache.storm StormTimer]
           [org.apache.storm.metric StormMetricsRegistry])
  (:import [org.apache.storm.utils Utils Time VersionInfo ConfigUtils])
  (:import [org.slf4j LoggerFactory])
  (:import [java.util Arrays ArrayList HashSet])
  (:import [java.util.zip GZIPInputStream])
  (:import [org.apache.logging.log4j LogManager])
  (:import [org.apache.logging.log4j.core Appender LoggerContext])
  (:import [org.apache.logging.log4j.core.appender RollingFileAppender])
  (:import [java.io BufferedInputStream File FileFilter FileInputStream
            InputStream InputStreamReader]
           [java.net URLDecoder])
  (:import [java.nio.file Files Path Paths DirectoryStream])
  (:import [java.nio ByteBuffer])
  (:import [org.apache.storm.daemon DirectoryCleaner StormCommon])
  (:import [org.yaml.snakeyaml Yaml]
           [org.yaml.snakeyaml.constructor SafeConstructor])
  (:import [org.apache.storm.ui InvalidRequestException UIHelpers IConfigurator FilterConfiguration]
           [org.apache.storm.security.auth AuthUtils])
  (:require [org.apache.storm.daemon common [supervisor :as supervisor]])
  (:require [compojure.route :as route]
            [compojure.handler :as handler]
            [ring.middleware.keyword-params]
            [ring.util.codec :as codec]
            [ring.util.response :as resp]
            [clojure.string :as string])
<<<<<<< HEAD
  (:require [metrics.meters :refer [defmeter mark!]])
=======
>>>>>>> b4779399
  (:gen-class))

(def ^:dynamic *STORM-CONF* (clojurify-structure (ConfigUtils/readStormConfig)))
(def STORM-VERSION (VersionInfo/getVersion))

(def worker-log-filename-pattern  #"^worker.log(.*)")

(def logviewer:num-log-page-http-requests (StormMetricsRegistry/registerMeter "logviewer:num-log-page-http-requests"))
(def logviewer:num-daemonlog-page-http-requests (StormMetricsRegistry/registerMeter "logviewer:num-daemonlog-page-http-requests"))
(def logviewer:num-download-log-file-http-requests (StormMetricsRegistry/registerMeter "logviewer:num-download-log-file-http-requests"))
(def logviewer:num-download-log-daemon-file-http-requests (StormMetricsRegistry/registerMeter "logviewer:num-download-log-daemon-file-http-requests"))
(def logviewer:num-list-logs-http-requests (StormMetricsRegistry/registerMeter "logviewer:num-list-logs-http-requests"))

(defn cleanup-cutoff-age-millis [conf now-millis]
  (- now-millis (* (conf LOGVIEWER-CLEANUP-AGE-MINS) 60 1000)))

(defn get-stream-for-dir
  [^File f]
  (try (Files/newDirectoryStream (.toPath f))
    (catch Exception ex (log-error ex) nil)))

(defn- last-modifiedtime-worker-logdir
  "Return the last modified time for all log files in a worker's log dir.
  Using stream rather than File.listFiles is to avoid large mem usage
  when a directory has too many files"
  [^File log-dir]
  (let [^DirectoryStream stream (get-stream-for-dir log-dir)
        dir-modified (.lastModified log-dir)
        last-modified (try (reduce
                        (fn [maximum path]
                          (let [curr (.lastModified (.toFile path))]
                            (if (> curr maximum)
                              curr
                              maximum)))
                        dir-modified
                        stream)
                        (catch Exception ex
                          (log-error ex) dir-modified)
                        (finally
                          (if (instance? DirectoryStream stream)
                            (.close stream))))]
    last-modified))

(defn get-size-for-logdir
  "Return the sum of lengths for all log files in a worker's log dir.
   Using stream rather than File.listFiles is to avoid large mem usage
   when a directory has too many files"
  [log-dir]
  (let [^DirectoryStream stream (get-stream-for-dir log-dir)]
    (reduce
      (fn [sum path]
        (let [size (.length (.toFile path))]
          (+ sum size)))
      0
      stream)))

(defn mk-FileFilter-for-log-cleanup [conf now-millis]
  (let [cutoff-age-millis (cleanup-cutoff-age-millis conf now-millis)]
    (reify FileFilter (^boolean accept [this ^File file]
                        (boolean (and
                                   (not (.isFile file))
                                   (<= (last-modifiedtime-worker-logdir file) cutoff-age-millis)))))))

(defn select-dirs-for-cleanup [conf now-millis root-dir]
  (let [file-filter (mk-FileFilter-for-log-cleanup conf now-millis)]
    (reduce clojure.set/union
            (sorted-set)
            (for [^File topo-dir (.listFiles (File. root-dir))]
              (into [] (.listFiles topo-dir file-filter))))))

(defn get-topo-port-workerlog
  "Return the path of the worker log with the format of topoId/port/worker.log.*"
  [^File file]
  (clojure.string/join Utils/FILE_PATH_SEPARATOR
                       (take-last 3
                                  (split (.getCanonicalPath file) (re-pattern Utils/FILE_PATH_SEPARATOR)))))

(defn get-metadata-file-for-log-root-name [root-name root-dir]
  (let [metaFile (clojure.java.io/file root-dir "metadata"
                                       (str root-name ".yaml"))]
    (if (.exists metaFile)
      metaFile
      (do
        (log-warn "Could not find " (.getCanonicalPath metaFile)
                  " to clean up for " root-name)
        nil))))

(defn get-metadata-file-for-wroker-logdir [logdir]
  (let [metaFile (clojure.java.io/file logdir "worker.yaml")]
    (if (.exists metaFile)
      metaFile
      (do
        (log-warn "Could not find " (.getCanonicalPath metaFile)
                  " to clean up for " logdir)
        nil))))

(defn get-worker-id-from-metadata-file [metaFile]
  (get (clojurify-structure (Utils/readYamlFile metaFile)) "worker-id"))

(defn get-topo-owner-from-metadata-file [metaFile]
  (get (clojurify-structure (Utils/readYamlFile  metaFile)) TOPOLOGY-SUBMITTER-USER))

(defn identify-worker-log-dirs [log-dirs]
  "return the workerid to worker-log-dir map"
  (into {} (for [logdir log-dirs
                 :let [metaFile (get-metadata-file-for-wroker-logdir logdir)]
                 :when metaFile]
             {(get-worker-id-from-metadata-file metaFile) logdir})))

(defn get-alive-ids
  [conf now-secs]
  (->>
    (supervisor/read-worker-heartbeats conf)
    (remove
      #(or (not (val %))
           (supervisor/is-worker-hb-timed-out? now-secs
                                               (val %)
                                               conf)))
    keys
    set))

(defn get-dead-worker-dirs
  "Return a sorted set of java.io.Files that were written by workers that are
  now dead"
  [conf now-secs log-dirs]
  (if (empty? log-dirs)
    (sorted-set)
    (let [alive-ids (get-alive-ids conf now-secs)
          id->dir (identify-worker-log-dirs log-dirs)]
      (apply sorted-set
             (for [[id dir] id->dir
                   :when (not (contains? alive-ids id))]
               dir)))))

(defn get-all-worker-dirs [^File root-dir]
  (reduce clojure.set/union
          (sorted-set)
          (for [^File topo-dir (.listFiles root-dir)]
            (into [] (.listFiles topo-dir)))))

(defn get-alive-worker-dirs
  "Return a sorted set of java.io.Files that were written by workers that are
  now active"
  [conf root-dir]
  (let [alive-ids (get-alive-ids conf (Time/currentTimeSecs))
        log-dirs (get-all-worker-dirs root-dir)
        id->dir (identify-worker-log-dirs log-dirs)]
    (apply sorted-set
           (for [[id dir] id->dir
                 :when (contains? alive-ids id)]
             (.getCanonicalPath dir)))))

(defn get-all-logs-for-rootdir [^File log-dir]
  (reduce concat
          (for [port-dir (get-all-worker-dirs log-dir)]
            (into [] (DirectoryCleaner/getFilesForDir port-dir)))))

(defn is-active-log [^File file]
  (re-find #"\.(log|err|out|current|yaml|pid)$" (.getName file)))

(defn sum-file-size
  "Given a sequence of Files, sum their sizes."
  [files]
  (reduce #(+ %1 (.length %2)) 0 files))

(defn per-workerdir-cleanup!
  "Delete the oldest files in each overloaded worker log dir"
  [^File root-dir size ^DirectoryCleaner cleaner]
  (dofor [worker-dir (get-all-worker-dirs root-dir)]
    (.deleteOldestWhileTooLarge cleaner (ArrayList. [worker-dir]) size true nil)))

(defn global-log-cleanup!
  "Delete the oldest files in overloaded worker-artifacts globally"
  [^File root-dir size ^DirectoryCleaner cleaner]
  (let [worker-dirs (ArrayList. (get-all-worker-dirs root-dir))
        alive-worker-dirs (HashSet. (get-alive-worker-dirs *STORM-CONF* root-dir))]
    (.deleteOldestWhileTooLarge cleaner worker-dirs size false alive-worker-dirs)))

(defn cleanup-empty-topodir!
  "Delete the topo dir if it contains zero port dirs"
  [^File dir]
  (let [topodir (.getParentFile dir)]
    (if (empty? (.listFiles topodir))
      (Utils/forceDelete (.getCanonicalPath topodir)))))

(defn cleanup-fn!
  "Delete old log dirs for which the workers are no longer alive"
  [log-root-dir]
  (let [now-secs (Time/currentTimeSecs)
        old-log-dirs (select-dirs-for-cleanup *STORM-CONF*
                                              (* now-secs 1000)
                                              log-root-dir)
        total-size (*STORM-CONF* LOGVIEWER-MAX-SUM-WORKER-LOGS-SIZE-MB)
        per-dir-size (*STORM-CONF* LOGVIEWER-MAX-PER-WORKER-LOGS-SIZE-MB)
        per-dir-size (min per-dir-size (* total-size 0.5))
        cleaner (DirectoryCleaner.)
        dead-worker-dirs (get-dead-worker-dirs *STORM-CONF*
                                               now-secs
                                               old-log-dirs)]
    (log-debug "log cleanup: now=" now-secs
               " old log dirs " (pr-str (map #(.getName %) old-log-dirs))
               " dead worker dirs " (pr-str
                                       (map #(.getName %) dead-worker-dirs)))
    (dofor [dir dead-worker-dirs]
           (let [path (.getCanonicalPath dir)]
             (log-message "Cleaning up: Removing " path)
             (try (Utils/forceDelete path)
                  (cleanup-empty-topodir! dir)
                  (catch Exception ex (log-error ex)))))
    (per-workerdir-cleanup! (File. log-root-dir) (* per-dir-size (* 1024 1024)) cleaner)
    (let [size (* total-size (* 1024 1024))]
      (global-log-cleanup! (File. log-root-dir) size cleaner))))

(defn start-log-cleaner! [conf log-root-dir]
  (let [interval-secs (conf LOGVIEWER-CLEANUP-INTERVAL-SECS)]
    (when interval-secs
      (log-debug "starting log cleanup thread at interval: " interval-secs)

      (let [timer (StormTimer. "logviewer-cleanup"
                    (reify Thread$UncaughtExceptionHandler
                      (^void uncaughtException
                        [this ^Thread t ^Throwable e]
                        (log-error t "Error when doing logs cleanup")
                        (Utils/exitProcess 20 "Error when doing log cleanup"))))]
        (.scheduleRecurring timer 0 interval-secs
          (fn [] (cleanup-fn! log-root-dir)))))))

(defn- skip-bytes
  "FileInputStream#skip may not work the first time, so ensure it successfully
  skips the given number of bytes."
  [^InputStream stream n]
  (loop [skipped 0]
    (let [skipped (+ skipped (.skip stream (- n skipped)))]
      (if (< skipped n) (recur skipped)))))

(defn logfile-matches-filter?
  [log-file-name]
  (let [regex-string (str "worker.log.*")
        regex-pattern (re-pattern regex-string)]
    (not= (re-seq regex-pattern (.toString log-file-name)) nil)))

(defn page-file
  ([path tail]
    (let [zip-file? (.endsWith path ".gz")
          flen (if zip-file? (Utils/zipFileSize (clojure.java.io/file path)) (.length (clojure.java.io/file path)))
          skip (- flen tail)]
      (page-file path skip tail)))
  ([path start length]
    (let [zip-file? (.endsWith path ".gz")
          flen (if zip-file? (Utils/zipFileSize (clojure.java.io/file path)) (.length (clojure.java.io/file path)))]
      (with-open [input (if zip-file? (GZIPInputStream. (FileInputStream. path)) (FileInputStream. path))
                  output (java.io.ByteArrayOutputStream.)]
        (if (>= start flen)
          (throw
            (InvalidRequestException. "Cannot start past the end of the file")))
        (if (> start 0) (skip-bytes input start))
        (let [buffer (make-array Byte/TYPE 1024)]
          (loop []
            (when (< (.size output) length)
              (let [size (.read input buffer 0 (min 1024 (- length (.size output))))]
                (when (pos? size)
                  (.write output buffer 0 size)
                  (recur)))))
        (.toString output))))))

(defn get-log-user-group-whitelist [fname]
  (let [wl-file (ConfigUtils/getLogMetaDataFile fname)
        m (clojurify-structure (Utils/readYamlFile wl-file))]
    (if (not-nil? m)
      (do
        (let [user-wl (.get m LOGS-USERS)
              user-wl (if user-wl user-wl [])
              group-wl (.get m LOGS-GROUPS)
              group-wl (if group-wl group-wl [])]
          [user-wl group-wl]))
        nil)))

(def igroup-mapper (AuthUtils/GetGroupMappingServiceProviderPlugin *STORM-CONF*))
(defn user-groups
  [user]
  (if (blank? user) [] (.getGroups igroup-mapper user)))

(defn authorized-log-user? [user fname conf]
  (if (or (blank? user) (blank? fname) (nil? (get-log-user-group-whitelist fname)))
    nil
    (let [groups (user-groups user)
          [user-wl group-wl] (get-log-user-group-whitelist fname)
          logs-users (concat (conf LOGS-USERS)
                             (conf NIMBUS-ADMINS)
                             user-wl)
          logs-groups (concat (conf LOGS-GROUPS)
                              group-wl)]
       (or (some #(= % user) logs-users)
           (< 0 (.size (intersection (set groups) (set logs-groups))))))))

(defn log-root-dir
  "Given an appender name, as configured, get the parent directory of the appender's log file.
   Note that if anything goes wrong, this will throw an Error and exit."
  [appender-name]
  (let [appender (.getAppender (.getConfiguration (LogManager/getContext)) appender-name)]
    (if (and appender-name appender (instance? RollingFileAppender appender))
      (.getParent (File. (.getFileName appender)))
      (throw
       (RuntimeException. "Log viewer could not find configured appender, or the appender is not a FileAppender. Please check that the appender name configured in storm and log4j agree.")))))

(defnk to-btn-link
  "Create a link that is formatted like a button"
  [url text :enabled true]
  [:a {:href (java.net.URI. url)
       :class (str "btn btn-default " (if enabled "enabled" "disabled"))} text])

(defn search-file-form [fname is-daemon]
  [[:form {:action "logviewer_search.html" :id "search-box"}
    "Search this file:"
    [:input {:type "text" :name "search"}]
    [:input {:type "hidden" :name "is-daemon" :value is-daemon}]
    [:input {:type "hidden" :name "file" :value fname}]
    [:input {:type "submit" :value "Search"}]]])

(defn log-file-selection-form [log-files type]
  [[:form {:action type :id "list-of-files"}
    (drop-down "file" log-files)
    [:input {:type "submit" :value "Switch file"}]]])

(defn pager-links [fname start length file-size]
  (let [prev-start (max 0 (- start length))
        next-start (if (> file-size 0)
                     (min (max 0 (- file-size length)) (+ start length))
                     (+ start length))]
    [[:div
      (concat
          [(to-btn-link (url "/log"
                          {:file fname
                           :start (max 0 (- start length))
                           :length length})
                          "Prev" :enabled (< prev-start start))]
          [(to-btn-link (url "/log"
                           {:file fname
                            :start 0
                            :length length}) "First")]
          [(to-btn-link (url "/log"
                           {:file fname
                            :length length})
                        "Last")]
          [(to-btn-link (url "/log"
                          {:file fname
                           :start (min (max 0 (- file-size length))
                                       (+ start length))
                           :length length})
                        "Next" :enabled (> next-start start))])]]))

(defn- download-link [fname]
  [[:p (link-to (UIHelpers/urlFormat "/download/%s" (to-array [fname])) "Download Full File")]])

(defn- daemon-download-link [fname]
  [[:p (link-to (UIHelpers/urlFormat "/daemondownload/%s" (to-array [fname])) "Download Full File")]])

(defn- is-txt-file [fname]
  (re-find #"\.(log.*|txt|yaml|pid)$" fname))

(defn unauthorized-user-html [user]
  [[:h2 "User '" (escape-html user) "' is not authorized."]])

(defn ring-response-from-exception [ex]
  {:headers {}
   :status 400
   :body (.getMessage ex)})

(def default-bytes-per-page 51200)

(defn log-page [fname start length grep user root-dir]
  (if (or (blank? (*STORM-CONF* UI-FILTER))
          (authorized-log-user? user fname *STORM-CONF*))
    (let [file (.getCanonicalFile (File. root-dir fname))
          path (.getCanonicalPath file)
          zip-file? (.endsWith path ".gz")
          topo-dir (.getParentFile (.getParentFile file))]
      (if (and (.exists file)
               (= (.getCanonicalFile (File. root-dir))
                  (.getParentFile topo-dir)))
        (let [file-length (if zip-file? (Utils/zipFileSize (clojure.java.io/file path)) (.length (clojure.java.io/file path)))
              log-files (reduce clojure.set/union
                          (sorted-set)
                          (for [^File port-dir (.listFiles topo-dir)]
                            (into [] (filter #(.isFile %) (DirectoryCleaner/getFilesForDir port-dir))))) ;all types of files included
              files-str (for [file log-files]
                          (get-topo-port-workerlog file))
              reordered-files-str (conj (filter #(not= fname %) files-str) fname)
               length (if length
                       (min 10485760 length)
                       default-bytes-per-page)
              log-string (escape-html
                           (if (is-txt-file fname)
                             (if start
                               (page-file path start length)
                               (page-file path length))
                             "This is a binary file and cannot display! You may download the full file."))
              start (or start (- file-length length))]
          (if grep
            (html [:pre#logContent
                   (if grep
                     (->> (.split log-string "\n")
                          (filter #(.contains % grep))
                          (string/join "\n"))
                     log-string)])
            (let [pager-data (if (is-txt-file fname) (pager-links fname start length file-length) nil)]
              (html (concat (search-file-form fname "no")
                            (log-file-selection-form reordered-files-str "log") ; list all files for this topology
                            pager-data
                            (download-link fname)
                            [[:pre#logContent log-string]]
                            pager-data)))))
        (-> (resp/response "Page not found")
            (resp/status 404))))
    (if (nil? (get-log-user-group-whitelist fname))
      (-> (resp/response "Page not found")
        (resp/status 404))
      (unauthorized-user-html user))))

(defn daemonlog-page [fname start length grep user root-dir]
  (let [file (.getCanonicalFile (File. root-dir fname))
        file-length (.length file)
        path (.getCanonicalPath file)
        zip-file? (.endsWith path ".gz")]
    (if (and (= (.getCanonicalFile (File. root-dir))
                (.getParentFile file))
             (.exists file))
      (let [file-length (if zip-file? (Utils/zipFileSize (clojure.java.io/file path)) (.length (clojure.java.io/file path)))
            length (if length
                     (min 10485760 length)
                     default-bytes-per-page)
            log-files (into [] (filter #(.isFile %) (.listFiles (File. root-dir)))) ;all types of files included
            files-str (for [file log-files]
                        (.getName file))
            reordered-files-str (conj (filter #(not= fname %) files-str) fname)
            log-string (escape-html
                         (if (is-txt-file fname)
                           (if start
                             (page-file path start length)
                             (page-file path length))
                           "This is a binary file and cannot display! You may download the full file."))
            start (or start (- file-length length))]
        (if grep
          (html [:pre#logContent
                 (if grep
                   (->> (.split log-string "\n")
                        (filter #(.contains % grep))
                        (string/join "\n"))
                   log-string)])
          (let [pager-data (if (is-txt-file fname) (pager-links fname start length file-length) nil)]
            (html (concat (search-file-form fname "yes")
                          (log-file-selection-form reordered-files-str "daemonlog") ; list all daemon logs
                          pager-data
                          (daemon-download-link fname)
                          [[:pre#logContent log-string]]
                          pager-data)))))
      (-> (resp/response "Page not found")
          (resp/status 404)))))

(defn download-log-file [fname req resp user ^String root-dir]
  (let [file (.getCanonicalFile (File. root-dir fname))]
    (if (.exists file)
      (if (or (blank? (*STORM-CONF* UI-FILTER))
              (authorized-log-user? user fname *STORM-CONF*))
        (-> (resp/response file)
            (resp/content-type "application/octet-stream"))
        (unauthorized-user-html user))
      (-> (resp/response "Page not found")
          (resp/status 404)))))

(def grep-max-search-size 1024)
(def grep-buf-size 2048)
(def grep-context-size 128)

(defn logviewer-port
  []
  (int (*STORM-CONF* LOGVIEWER-PORT)))

(defn url-to-match-centered-in-log-page
  [needle fname offset port]
  (let [host (Utils/localHostname)
        port (logviewer-port)
        fname (clojure.string/join Utils/FILE_PATH_SEPARATOR (take-last 3 (split fname (re-pattern Utils/FILE_PATH_SEPARATOR))))]
    (url (str "http://" host ":" port "/log")
      {:file fname
       :start (max 0
                (- offset
                  (int (/ default-bytes-per-page 2))
                  (int (/ (alength needle) -2)))) ;; Addition
       :length default-bytes-per-page})))

(defnk mk-match-data
  [^bytes needle ^ByteBuffer haystack haystack-offset file-offset fname
   :before-bytes nil :after-bytes nil]
  (let [url (url-to-match-centered-in-log-page needle
              fname
              file-offset
              (*STORM-CONF* LOGVIEWER-PORT))
        haystack-bytes (.array haystack)
        before-string (if (>= haystack-offset grep-context-size)
                        (String. haystack-bytes
                          (- haystack-offset grep-context-size)
                          grep-context-size
                          "UTF-8")
                        (let [num-desired (max 0 (- grep-context-size
                                                   haystack-offset))
                              before-size (if before-bytes
                                            (alength before-bytes)
                                            0)
                              num-expected (min before-size num-desired)]
                          (if (pos? num-expected)
                            (str (String. before-bytes
                                   (- before-size num-expected)
                                   num-expected
                                   "UTF-8")
                              (String. haystack-bytes
                                0
                                haystack-offset
                                "UTF-8"))
                            (String. haystack-bytes
                              0
                              haystack-offset
                              "UTF-8"))))
        after-string (let [needle-size (alength needle)
                           after-offset (+ haystack-offset needle-size)
                           haystack-size (.limit haystack)]
                       (if (< (+ after-offset grep-context-size) haystack-size)
                         (String. haystack-bytes
                           after-offset
                           grep-context-size
                           "UTF-8")
                         (let [num-desired (- grep-context-size
                                             (- haystack-size after-offset))
                               after-size (if after-bytes
                                            (alength after-bytes)
                                            0)
                               num-expected (min after-size num-desired)]
                           (if (pos? num-expected)
                             (str (String. haystack-bytes
                                    after-offset
                                    (- haystack-size after-offset)
                                    "UTF-8")
                               (String. after-bytes 0 num-expected "UTF-8"))
                             (String. haystack-bytes
                               after-offset
                               (- haystack-size after-offset)
                               "UTF-8")))))]
    {"byteOffset" file-offset
     "beforeString" before-string
     "afterString" after-string
     "matchString" (String. needle "UTF-8")
     "logviewerURL" url}))

(defn- try-read-ahead!
  "Tries once to read ahead in the stream to fill the context and resets the
  stream to its position before the call."
  [^BufferedInputStream stream haystack offset file-len bytes-read]
  (let [num-expected (min (- file-len bytes-read)
                       grep-context-size)
        after-bytes (byte-array num-expected)]
    (.mark stream num-expected)
    ;; Only try reading once.
    (.read stream after-bytes 0 num-expected)
    (.reset stream)
    after-bytes))

(defn offset-of-bytes
  "Searches a given byte array for a match of a sub-array of bytes.  Returns
  the offset to the byte that matches, or -1 if no match was found."
  [^bytes buf ^bytes value init-offset]
  {:pre [(> (alength value) 0)
         (not (neg? init-offset))]}
  (loop [offset init-offset
         candidate-offset init-offset
         val-offset 0]
    (if-not (pos? (- (alength value) val-offset))
      ;; Found
      candidate-offset
      (if (>= offset (alength buf))
        ;; We ran out of buffer for the search.
        -1
        (if (not= (aget value val-offset) (aget buf offset))
          ;; The match at this candidate offset failed, so start over with the
          ;; next candidate byte from the buffer.
          (let [new-offset (inc candidate-offset)]
            (recur new-offset new-offset 0))
          ;; So far it matches.  Keep going...
          (recur (inc offset) candidate-offset (inc val-offset)))))))

(defn- buffer-substring-search!
  "As the file is read into a buffer, 1/2 the buffer's size at a time, we
  search the buffer for matches of the substring and return a list of zero or
  more matches."
  [file file-len offset-to-buf init-buf-offset stream bytes-skipped
   bytes-read ^ByteBuffer haystack ^bytes needle initial-matches num-matches
   ^bytes before-bytes]
  (loop [buf-offset init-buf-offset
         matches initial-matches]
    (let [offset (offset-of-bytes (.array haystack) needle buf-offset)]
      (if (and (< (count matches) num-matches) (not (neg? offset)))
        (let [file-offset (+ offset-to-buf offset)
              bytes-needed-after-match (- (.limit haystack)
                                         grep-context-size
                                         (alength needle))
              before-arg (if (< offset grep-context-size) before-bytes)
              after-arg (if (> offset bytes-needed-after-match)
                          (try-read-ahead! stream
                            haystack
                            offset
                            file-len
                            bytes-read))]
          (recur (+ offset (alength needle))
            (conj matches
              (mk-match-data needle
                haystack
                offset
                file-offset
                (.getCanonicalPath file)
                :before-bytes before-arg
                :after-bytes after-arg))))
        (let [before-str-to-offset (min (.limit haystack)
                                     grep-max-search-size)
              before-str-from-offset (max 0 (- before-str-to-offset
                                              grep-context-size))
              new-before-bytes (Arrays/copyOfRange (.array haystack)
                                 before-str-from-offset
                                 before-str-to-offset)
              ;; It's OK if new-byte-offset is negative.  This is normal if
              ;; we are out of bytes to read from a small file.
              new-byte-offset (if (>= (count matches) num-matches)
                                (+ (get (last matches) "byteOffset")
                                  (alength needle))
                                (+ bytes-skipped
                                  bytes-read
                                  (- grep-max-search-size)))]
          [matches new-byte-offset new-before-bytes])))))

(defn- mk-grep-response
  "This response data only includes a next byte offset if there is more of the
  file to read."
  [search-bytes offset matches next-byte-offset]
  (merge {"searchString" (String. search-bytes "UTF-8")
          "startByteOffset" offset
          "matches" matches}
    (and next-byte-offset {"nextByteOffset" next-byte-offset})))

(defn rotate-grep-buffer!
  [^ByteBuffer buf ^BufferedInputStream stream total-bytes-read file file-len]
  (let [buf-arr (.array buf)]
    ;; Copy the 2nd half of the buffer to the first half.
    (System/arraycopy buf-arr
      grep-max-search-size
      buf-arr
      0
      grep-max-search-size)
    ;; Zero-out the 2nd half to prevent accidental matches.
    (Arrays/fill buf-arr
      grep-max-search-size
      (count buf-arr)
      (byte 0))
    ;; Fill the 2nd half with new bytes from the stream.
    (let [bytes-read (.read stream
                       buf-arr
                       grep-max-search-size
                       (min file-len grep-max-search-size))]
      (.limit buf (+ grep-max-search-size bytes-read))
      (swap! total-bytes-read + bytes-read))))

(defnk substring-search
  "Searches for a substring in a log file, starting at the given offset,
  returning the given number of matches, surrounded by the given number of
  context lines.  Other information is included to be useful for progressively
  searching through a file for display in a UI. The search string must
  grep-max-search-size bytes or fewer when decoded with UTF-8."
  [file ^String search-string :num-matches 10 :start-byte-offset 0]
  {:pre [(not (empty? search-string))
         (<= (count (.getBytes search-string "UTF-8")) grep-max-search-size)]}
  (let [zip-file? (.endsWith (.getName file) ".gz")
        f-input-steam (FileInputStream. file)
        gzipped-input-stream (if zip-file?
                               (GZIPInputStream. f-input-steam)
                               f-input-steam)
        stream ^BufferedInputStream (BufferedInputStream.
                                      gzipped-input-stream)
        file-len (if zip-file? (Utils/zipFileSize file) (.length file))
        buf ^ByteBuffer (ByteBuffer/allocate grep-buf-size)
        buf-arr ^bytes (.array buf)
        string nil
        total-bytes-read (atom 0)
        matches []
        search-bytes ^bytes (.getBytes search-string "UTF-8")
        num-matches (or num-matches 10)
        start-byte-offset (or start-byte-offset 0)]
    ;; Start at the part of the log file we are interested in.
    ;; Allow searching when start-byte-offset == file-len so it doesn't blow up on 0-length files
    (if (> start-byte-offset file-len)
      (throw
        (InvalidRequestException. "Cannot search past the end of the file")))
    (when (> start-byte-offset 0)
      (skip-bytes stream start-byte-offset))
    (java.util.Arrays/fill buf-arr (byte 0))
    (let [bytes-read (.read stream buf-arr 0 (min file-len grep-buf-size))]
      (.limit buf bytes-read)
      (swap! total-bytes-read + bytes-read))
    (loop [initial-matches []
           init-buf-offset 0
           byte-offset start-byte-offset
           before-bytes nil]
      (let [[matches new-byte-offset new-before-bytes]
            (buffer-substring-search! file
              file-len
              byte-offset
              init-buf-offset
              stream
              start-byte-offset
              @total-bytes-read
              buf
              search-bytes
              initial-matches
              num-matches
              before-bytes)]
        (if (and (< (count matches) num-matches)
              (< (+ @total-bytes-read start-byte-offset) file-len))
          (let [;; The start index is positioned to find any possible
                ;; occurrence search string that did not quite fit in the
                ;; buffer on the previous read.
                new-buf-offset (- (min (.limit ^ByteBuffer buf)
                                    grep-max-search-size)
                                 (alength search-bytes))]
            (rotate-grep-buffer! buf stream total-bytes-read file file-len)
            (when (< @total-bytes-read 0)
              (throw (InvalidRequestException. "Cannot search past the end of the file")))
            (recur matches
              new-buf-offset
              new-byte-offset
              new-before-bytes))
          (mk-grep-response search-bytes
            start-byte-offset
            matches
            (if-not (and (< (count matches) num-matches)
                      (>= @total-bytes-read file-len))
              (let [next-byte-offset (+ (get (last matches)
                                          "byteOffset")
                                       (alength search-bytes))]
                (if (> file-len next-byte-offset)
                  next-byte-offset)))))))))

(defn- try-parse-int-param
  [nam value]
  (try
    (Integer/parseInt value)
    (catch java.lang.NumberFormatException e
      (->
        (str "Could not parse " nam " to an integer")
        (InvalidRequestException. e)
        throw))))

(defn search-log-file
  [fname user ^String root-dir search num-matches offset callback origin]
  (let [file (.getCanonicalFile (File. root-dir fname))]
    (if (.exists file)
      (if (or (blank? (*STORM-CONF* UI-FILTER))
            (authorized-log-user? user fname *STORM-CONF*))
        (let [num-matches-int (if num-matches
                                (try-parse-int-param "num-matches"
                                  num-matches))
              offset-int (if offset
                           (try-parse-int-param "start-byte-offset" offset))]
          (try
            (if (and (not (empty? search))
                  <= (count (.getBytes search "UTF-8")) grep-max-search-size)
              (json-response
                (substring-search file
                  search
                  :num-matches num-matches-int
                  :start-byte-offset offset-int)
                callback
                :headers {"Access-Control-Allow-Origin" origin
                          "Access-Control-Allow-Credentials" "true"})
              (throw
                (InvalidRequestException.
                  (str "Search substring must be between 1 and 1024 UTF-8 "
                    "bytes in size (inclusive)"))))
            (catch Exception ex
              (json-response (UIHelpers/exceptionToJson ex) callback :status 500))))
        (json-response (UIHelpers/unauthorizedUserJson user) callback :status 401))
      (json-response {"error" "Not Found"
                      "errorMessage" "The file was not found on this node."}
        callback
        :status 404))))

(defn find-n-matches [logs n file-offset offset search]
  (let [logs (drop file-offset logs)
        wrap-matches-fn (fn [matches]
                          {"fileOffset" file-offset
                           "searchString" search
                           "matches" matches})]
    (loop [matches []
           logs logs
           offset offset
           file-offset file-offset
           match-count 0]
      (if (empty? logs)
        (wrap-matches-fn matches)
        (let [these-matches (try
                              (log-debug "Looking through " (first logs))
                              (substring-search (first logs)
                                search
                                :num-matches (- n match-count)
                                :start-byte-offset offset)
                              (catch InvalidRequestException e
                                (log-error e "Can't search past end of file.")
                                {}))
              file-name (get-topo-port-workerlog (first logs))
              new-matches (conj matches
                            (merge these-matches
                              { "fileName" file-name
                                "port" (first (take-last 2 (split (.getCanonicalPath (first logs)) (re-pattern Utils/FILE_PATH_SEPARATOR))))}))
              new-count (+ match-count (count (these-matches "matches")))]
          (if (empty? these-matches)
            (recur matches (rest logs) 0 (+ file-offset 1) match-count)
            (if (>= new-count n)
              (wrap-matches-fn new-matches)
              (recur new-matches (rest logs) 0 (+ file-offset 1) new-count))))))))

(defn logs-for-port
  "Get the filtered, authorized, sorted log files for a port."
  [user port-dir]
  (let [filter-authorized-fn (fn [user logs]
                               (filter #(or
                                          (blank? (*STORM-CONF* UI-FILTER))
                                          (authorized-log-user? user (get-topo-port-workerlog %) *STORM-CONF*)) logs))]
    (sort #(compare (.lastModified %2) (.lastModified %1))
      (filter-authorized-fn
        user
        (filter #(re-find worker-log-filename-pattern (.getName %)) (DirectoryCleaner/getFilesForDir port-dir))))))

(defn deep-search-logs-for-topology
  [topology-id user ^String root-dir search num-matches port file-offset offset search-archived? callback origin]
  (json-response
    (if (or (not search) (not (.exists (File. (str root-dir Utils/FILE_PATH_SEPARATOR topology-id)))))
      []
      (let [file-offset (if file-offset (Integer/parseInt file-offset) 0)
            offset (if offset (Integer/parseInt offset) 0)
            num-matches (or (Integer/parseInt num-matches) 1)
            port-dirs (vec (.listFiles (File. (str root-dir Utils/FILE_PATH_SEPARATOR topology-id))))
            logs-for-port-fn (partial logs-for-port user)]
        (if (or (not port) (= "*" port))
          ;; Check for all ports
          (let [filtered-logs (filter (comp not empty?) (map logs-for-port-fn port-dirs))]
            (if search-archived?
              (map #(find-n-matches % num-matches 0 0 search)
                filtered-logs)
              (map #(find-n-matches % num-matches 0 0 search)
                (map (comp vector first) filtered-logs))))
          ;; Check just the one port
          (if (not (contains? (into #{} (map str (*STORM-CONF* SUPERVISOR-SLOTS-PORTS))) port))
            []
            (let [port-dir (File. (str root-dir Utils/FILE_PATH_SEPARATOR topology-id Utils/FILE_PATH_SEPARATOR port))]
              (if (or (not (.exists port-dir)) (empty? (logs-for-port user port-dir)))
                []
                (let [filtered-logs (logs-for-port user port-dir)]
                  (if search-archived?
                    (find-n-matches filtered-logs num-matches file-offset offset search)
                    (find-n-matches [(first filtered-logs)] num-matches 0 offset search)))))))))
    callback
    :headers {"Access-Control-Allow-Origin" origin
              "Access-Control-Allow-Credentials" "true"}))

(defn log-template
  ([body] (log-template body nil nil))
  ([body fname user]
    (html4
     [:head
      [:title (str (escape-html fname) " - Storm Log Viewer")]
      (include-css "/css/bootstrap-3.3.1.min.css")
      (include-css "/css/jquery.dataTables.1.10.4.min.css")
      (include-css "/css/style.css")
      ]
     [:body
      (concat
        (when (not (blank? user)) [[:div.ui-user [:p "User: " user]]])
        [[:div.ui-note [:p "Note: the drop-list shows at most 1024 files for each worker directory."]]]
        [[:h3 (escape-html fname)]]
        (seq body))
      ])))

(def http-creds-handler (AuthUtils/GetUiHttpCredentialsPlugin *STORM-CONF*))

(defn- parse-long-from-map [m k]
  (try
    (Long/parseLong (k m))
    (catch NumberFormatException ex
      (throw (InvalidRequestException.
               (str "Could not make an integer out of the query parameter '"
                    (name k) "'")
               ex)))))

(defn list-log-files
  [user topoId port log-root callback origin]
  (let [file-results
        (if (nil? topoId)
          (if (nil? port)
            (get-all-logs-for-rootdir (File. log-root))
            (reduce concat
              (for [topo-dir (.listFiles (File. log-root))]
                (reduce concat
                  (for [port-dir (.listFiles topo-dir)]
                    (if (= (str port) (.getName port-dir))
                      (into [] (DirectoryCleaner/getFilesForDir port-dir))))))))
          (if (nil? port)
            (let [topo-dir (File. (str log-root Utils/FILE_PATH_SEPARATOR topoId))]
              (if (.exists topo-dir)
                (reduce concat
                  (for [port-dir (.listFiles topo-dir)]
                    (into [] (DirectoryCleaner/getFilesForDir port-dir))))
                []))
            (let [port-dir (ConfigUtils/getWorkerDirFromRoot log-root topoId port)]
              (if (.exists port-dir)
                (into [] (DirectoryCleaner/getFilesForDir port-dir))
                []))))
        file-strs (sort (for [file file-results]
                          (get-topo-port-workerlog file)))]
    (json-response file-strs
      callback
      :headers {"Access-Control-Allow-Origin" origin
                "Access-Control-Allow-Credentials" "true"})))

(defn get-profiler-dump-files
  [dir]
  (filter (comp not nil?)
        (for [f (DirectoryCleaner/getFilesForDir dir)]
          (let [name (.getName f)]
            (if (or
                  (.endsWith name ".txt")
                  (.endsWith name ".jfr")
                  (.endsWith name ".bin"))
              (.getName f))))))

(defroutes log-routes
  (GET "/log" [:as req & m]
    (try
      (.mark logviewer:num-log-page-http-requests)
      (let [servlet-request (:servlet-request req)
            log-root (:log-root req)
            user (.getUserName http-creds-handler servlet-request)
            start (if (:start m) (parse-long-from-map m :start))
            length (if (:length m) (parse-long-from-map m :length))
            file (URLDecoder/decode (:file m))]
        (log-template (log-page file start length (:grep m) user log-root)
          file user))
      (catch InvalidRequestException ex
        (log-error ex)
        (ring-response-from-exception ex))))
  (GET "/dumps/:topo-id/:host-port/:filename"
       [:as {:keys [servlet-request servlet-response log-root]} topo-id host-port filename &m]
     (let [user (.getUserName http-creds-handler servlet-request)
           port (second (split host-port #":"))
           dir (File. (str log-root
                           Utils/FILE_PATH_SEPARATOR
                           topo-id
                           Utils/FILE_PATH_SEPARATOR
                           port))
           file (File. (str log-root
                            Utils/FILE_PATH_SEPARATOR
                            topo-id
                            Utils/FILE_PATH_SEPARATOR
                            port
                            Utils/FILE_PATH_SEPARATOR
                            filename))]
       (if (and (.exists dir) (.exists file))
         (if (or (blank? (*STORM-CONF* UI-FILTER))
               (authorized-log-user? user
                                     (str topo-id Utils/FILE_PATH_SEPARATOR port Utils/FILE_PATH_SEPARATOR "worker.log")
                                     *STORM-CONF*))
           (-> (resp/response file)
               (resp/content-type "application/octet-stream"))
           (unauthorized-user-html user))
         (-> (resp/response "Page not found")
           (resp/status 404)))))
  (GET "/dumps/:topo-id/:host-port"
       [:as {:keys [servlet-request servlet-response log-root]} topo-id host-port &m]
     (let [user (.getUserName http-creds-handler servlet-request)
           port (second (split host-port #":"))
           dir (File. (str log-root
                           Utils/FILE_PATH_SEPARATOR
                           topo-id
                           Utils/FILE_PATH_SEPARATOR
                           port))]
       (if (.exists dir)
         (if (or (blank? (*STORM-CONF* UI-FILTER))
               (authorized-log-user? user
                                     (str topo-id Utils/FILE_PATH_SEPARATOR port Utils/FILE_PATH_SEPARATOR "worker.log")
                                     *STORM-CONF*))
           (html4
             [:head
              [:title "File Dumps - Storm Log Viewer"]
              (include-css "/css/bootstrap-3.3.1.min.css")
              (include-css "/css/jquery.dataTables.1.10.4.min.css")
              (include-css "/css/style.css")]
             [:body
              [:ul
               (for [file (get-profiler-dump-files dir)]
                 [:li
                  [:a {:href (str "/dumps/" topo-id "/" host-port "/" file)} file ]])]])
           (unauthorized-user-html user))
         (-> (resp/response "Page not found")
           (resp/status 404)))))
  (GET "/daemonlog" [:as req & m]
    (try
      (.mark logviewer:num-daemonlog-page-http-requests)
      (let [servlet-request (:servlet-request req)
            daemonlog-root (:daemonlog-root req)
            user (.getUserName http-creds-handler servlet-request)
            start (if (:start m) (parse-long-from-map m :start))
            length (if (:length m) (parse-long-from-map m :length))
            file (URLDecoder/decode (:file m))]
        (log-template (daemonlog-page file start length (:grep m) user daemonlog-root)
          file user))
      (catch InvalidRequestException ex
        (log-error ex)
        (ring-response-from-exception ex))))
  (GET "/download/:file" [:as {:keys [servlet-request servlet-response log-root]} file & m]
    (try
      (.mark logviewer:num-download-log-file-http-requests)
      (let [user (.getUserName http-creds-handler servlet-request)]
        (download-log-file file servlet-request servlet-response user log-root))
      (catch InvalidRequestException ex
        (log-error ex)
        (ring-response-from-exception ex))))
  (GET "/daemondownload/:file" [:as {:keys [servlet-request servlet-response daemonlog-root]} file & m]
    (try
      (.mark logviewer:num-download-log-daemon-file-http-requests)
      (let [user (.getUserName http-creds-handler servlet-request)]
        (download-log-file file servlet-request servlet-response user daemonlog-root))
      (catch InvalidRequestException ex
        (log-error ex)
        (ring-response-from-exception ex))))
  (GET "/search/:file" [:as {:keys [servlet-request servlet-response log-root daemonlog-root]} file & m]
    ;; We do not use servlet-response here, but do not remove it from the
    ;; :keys list, or this rule could stop working when an authentication
    ;; filter is configured.
    (try
      (let [user (.getUserName http-creds-handler servlet-request)]
        (search-log-file (URLDecoder/decode file)
          user
          (if (= (:is-daemon m) "yes") daemonlog-root log-root)
          (:search-string m)
          (:num-matches m)
          (:start-byte-offset m)
          (:callback m)
          (.getHeader servlet-request "Origin")))
      (catch InvalidRequestException ex
        (log-error ex)
        (json-response (UIHelpers/exceptionToJson ex) (:callback m) :status 400))))
  (GET "/deepSearch/:topo-id" [:as {:keys [servlet-request servlet-response log-root]} topo-id & m]
    ;; We do not use servlet-response here, but do not remove it from the
    ;; :keys list, or this rule could stop working when an authentication
    ;; filter is configured.
    (try
      (let [user (.getUserName http-creds-handler servlet-request)]
        (deep-search-logs-for-topology topo-id
          user
          log-root
          (:search-string m)
          (:num-matches m)
          (:port m)
          (:start-file-offset m)
          (:start-byte-offset m)
          (:search-archived m)
          (:callback m)
          (.getHeader servlet-request "Origin")))
      (catch InvalidRequestException ex
        (log-error ex)
        (json-response (UIHelpers/exceptionToJson ex) (:callback m) :status 400))))
  (GET "/searchLogs" [:as req & m]
    (try
      (let [servlet-request (:servlet-request req)
            user (.getUserName http-creds-handler servlet-request)]
        (list-log-files user
          (:topoId m)
          (:port m)
          (:log-root req)
          (:callback m)
          (.getHeader servlet-request "Origin")))
      (catch InvalidRequestException ex
        (log-error ex)
        (json-response (UIHelpers/exceptionToJson ex) (:callback m) :status 400))))
  (GET "/listLogs" [:as req & m]
    (try
      (.mark logviewer:num-list-logs-http-requests)
      (let [servlet-request (:servlet-request req)
            user (.getUserName http-creds-handler servlet-request)]
        (list-log-files user
          (:topoId m)
          (:port m)
          (:log-root req)
          (:callback m)
          (.getHeader servlet-request "Origin")))
      (catch InvalidRequestException ex
        (log-error ex)
        (json-response (UIHelpers/exceptionToJson ex) (:callback m) :status 400))))
  (route/resources "/")
  (route/not-found "Page not found"))

(defn conf-middleware
  "For passing the storm configuration with each request."
  [app log-root daemonlog-root]
  (fn [req]
    (app (assoc req :log-root log-root :daemonlog-root daemonlog-root))))

(defn start-logviewer! [conf log-root-dir daemonlog-root-dir]
  (try
    (let [header-buffer-size (int (.get conf UI-HEADER-BUFFER-BYTES))
          filter-class (conf UI-FILTER)
          filter-params (conf UI-FILTER-PARAMS)
          logapp (handler/api (-> log-routes
                                requests-middleware))  ;; query params as map
          middle (conf-middleware logapp log-root-dir daemonlog-root-dir)
          filters-confs (if (conf UI-FILTER)
                          [(FilterConfiguration. filter-class (or (conf UI-FILTER-PARAMS) {}))]
                          [])
          filters-confs (concat filters-confs
                          [(FilterConfiguration. "org.eclipse.jetty.servlets.GzipFilter" "Gzipper" {})])
          https-port (int (or (conf LOGVIEWER-HTTPS-PORT) 0))
          keystore-path (conf LOGVIEWER-HTTPS-KEYSTORE-PATH)
          keystore-pass (conf LOGVIEWER-HTTPS-KEYSTORE-PASSWORD)
          keystore-type (conf LOGVIEWER-HTTPS-KEYSTORE-TYPE)
          key-password (conf LOGVIEWER-HTTPS-KEY-PASSWORD)
          truststore-path (conf LOGVIEWER-HTTPS-TRUSTSTORE-PATH)
          truststore-password (conf LOGVIEWER-HTTPS-TRUSTSTORE-PASSWORD)
          truststore-type (conf LOGVIEWER-HTTPS-TRUSTSTORE-TYPE)
          want-client-auth (conf LOGVIEWER-HTTPS-WANT-CLIENT-AUTH)
          need-client-auth (conf LOGVIEWER-HTTPS-NEED-CLIENT-AUTH)]
      (UIHelpers/stormRunJetty (int (conf LOGVIEWER-PORT))
        (reify IConfigurator (execute [this server]
                               (UIHelpers/configSsl server
                                 https-port
                                 keystore-path
                                 keystore-pass
                                 keystore-type
                                 key-password
                                 truststore-path
                                 truststore-password
                                 truststore-type
                                 want-client-auth
                                 need-client-auth)
                               (UIHelpers/configFilter server (ring.util.servlet/servlet middle) filters-confs)))))
  (catch Exception ex
    (log-error ex))))

(defn -main []
  (let [conf (clojurify-structure (ConfigUtils/readStormConfig))
        log-root (ConfigUtils/workerArtifactsRoot conf)
        daemonlog-root (log-root-dir (conf LOGVIEWER-APPENDER-NAME))]
    (Utils/setupDefaultUncaughtExceptionHandler)
    (start-log-cleaner! conf log-root)
    (log-message "Starting logviewer server for storm version '"
                 STORM-VERSION
                 "'")
    (start-logviewer! conf log-root daemonlog-root)
<<<<<<< HEAD
    (StormCommon/startMetricsReporters conf)))
=======
    (StormMetricsRegistry/startMetricsReporters conf)))
>>>>>>> b4779399
<|MERGE_RESOLUTION|>--- conflicted
+++ resolved
@@ -46,10 +46,6 @@
             [ring.util.codec :as codec]
             [ring.util.response :as resp]
             [clojure.string :as string])
-<<<<<<< HEAD
-  (:require [metrics.meters :refer [defmeter mark!]])
-=======
->>>>>>> b4779399
   (:gen-class))
 
 (def ^:dynamic *STORM-CONF* (clojurify-structure (ConfigUtils/readStormConfig)))
@@ -1211,8 +1207,4 @@
                  STORM-VERSION
                  "'")
     (start-logviewer! conf log-root daemonlog-root)
-<<<<<<< HEAD
-    (StormCommon/startMetricsReporters conf)))
-=======
-    (StormMetricsRegistry/startMetricsReporters conf)))
->>>>>>> b4779399
+    (StormMetricsRegistry/startMetricsReporters conf)))