--- conflicted
+++ resolved
@@ -22,24 +22,14 @@
   (:import [org.apache.zookeeper.server.auth DigestAuthenticationProvider])
   (:use [backtype.storm util log config])
   (:require [backtype.storm [zookeeper :as zk]])
-<<<<<<< HEAD
-  (:require [backtype.storm.daemon [common :as common]])
-  )
-=======
   (:require [backtype.storm.daemon [common :as common]]))
->>>>>>> 0826b933
 
 (defprotocol ClusterState
   (set-ephemeral-node [this path data acls])
   (delete-node [this path])
-<<<<<<< HEAD
   (create-sequential [this path data acls])
-  (set-data [this path data acls])  ;; if node does not exist, create persistent with this data 
-=======
-  (create-sequential [this path data])
   ;; if node does not exist, create persistent with this data
-  (set-data [this path data])
->>>>>>> 0826b933
+  (set-data [this path data acls])
   (get-data [this path watch?])
   (get-children [this path watch?])
   (mkdirs [this path acls])
@@ -48,22 +38,17 @@
   (register [this callback])
   (unregister [this id]))
 
-<<<<<<< HEAD
-(defn mk-topo-only-acls [topo-conf]
+(defn mk-topo-only-acls
+  [topo-conf]
   (let [payload (.get topo-conf STORM-ZOOKEEPER-TOPOLOGY-AUTH-PAYLOAD)]
     (when (Utils/isZkAuthenticationConfiguredTopology topo-conf)
       [(first ZooDefs$Ids/CREATOR_ALL_ACL)
        (ACL. ZooDefs$Perms/READ (Id. "digest" (DigestAuthenticationProvider/generateDigest payload)))])))
 
-(defnk mk-distributed-cluster-state [conf :auth-conf nil :acls nil]
+(defnk mk-distributed-cluster-state
+  [conf :auth-conf nil :acls nil]
   (let [zk (zk/mk-client conf (conf STORM-ZOOKEEPER-SERVERS) (conf STORM-ZOOKEEPER-PORT) :auth-conf auth-conf)]
     (zk/mkdirs zk (conf STORM-ZOOKEEPER-ROOT) acls)
-=======
-(defn mk-distributed-cluster-state
-  [conf]
-  (let [zk (zk/mk-client conf (conf STORM-ZOOKEEPER-SERVERS) (conf STORM-ZOOKEEPER-PORT) :auth-conf conf)]
-    (zk/mkdirs zk (conf STORM-ZOOKEEPER-ROOT))
->>>>>>> 0826b933
     (.close zk))
   (let [callbacks (atom {})
         active (atom true)
@@ -81,61 +66,6 @@
                                           (callback type path))))))]
     (reify
      ClusterState
-<<<<<<< HEAD
-     (register [this callback]
-               (let [id (uuid)]
-                 (swap! callbacks assoc id callback)
-                 id
-                 ))
-     (unregister [this id]
-                 (swap! callbacks dissoc id))
-
-     (set-ephemeral-node [this path data acls]
-                         (zk/mkdirs zk (parent-path path) acls)
-                         (if (zk/exists zk path false)
-                           (try-cause
-                             (zk/set-data zk path data) ; should verify that it's ephemeral
-                             (catch KeeperException$NoNodeException e
-                               (log-warn-error e "Ephemeral node disappeared between checking for existing and setting data")
-                               (zk/create-node zk path data :ephemeral acls)
-                               ))
-                           (zk/create-node zk path data :ephemeral acls)
-                           ))
-     
-     (create-sequential [this path data acls]
-       (zk/create-node zk path data :sequential acls))
-     
-     (set-data [this path data acls]
-               ;; note: this does not turn off any existing watches
-               (if (zk/exists zk path false)
-                 (zk/set-data zk path data)
-                 (do
-                   (zk/mkdirs zk (parent-path path) acls)
-                   (zk/create-node zk path data :persistent acls)
-                   )))
-     
-     (delete-node [this path]
-                  (zk/delete-recursive zk path)
-                  )
-     
-     (get-data [this path watch?]
-               (zk/get-data zk path watch?)
-               )
-     
-     (get-children [this path watch?]
-                   (zk/get-children zk path watch?))
-     
-     (mkdirs [this path acls]
-             (zk/mkdirs zk path acls))
-     
-     (exists-node? [this path watch?]
-             (zk/exists-node? zk path watch?))
-
-     (close [this]
-            (reset! active false)
-            (.close zk))
-     )))
-=======
 
      (register
        [this callback]
@@ -148,29 +78,28 @@
        (swap! callbacks dissoc id))
 
      (set-ephemeral-node
-       [this path data]
-       (zk/mkdirs zk (parent-path path))
+       [this path data acls]
+       (zk/mkdirs zk (parent-path path) acls)
        (if (zk/exists zk path false)
          (try-cause
            (zk/set-data zk path data) ; should verify that it's ephemeral
            (catch KeeperException$NoNodeException e
              (log-warn-error e "Ephemeral node disappeared between checking for existing and setting data")
-             (zk/create-node zk path data :ephemeral)
-             ))
-         (zk/create-node zk path data :ephemeral)))
+             (zk/create-node zk path data :ephemeral acls)))
+         (zk/create-node zk path data :ephemeral acls)))
 
      (create-sequential
-       [this path data]
-       (zk/create-node zk path data :sequential))
+       [this path data acls]
+       (zk/create-node zk path data :sequential acls))
 
      (set-data
-       [this path data]
+       [this path data acls]
        ;; note: this does not turn off any existing watches
        (if (zk/exists zk path false)
          (zk/set-data zk path data)
          (do
-           (zk/mkdirs zk (parent-path path))
-           (zk/create-node zk path data :persistent))))
+           (zk/mkdirs zk (parent-path path) acls)
+           (zk/create-node zk path data :persistent acls))))
 
      (delete-node
        [this path]
@@ -185,14 +114,17 @@
        (zk/get-children zk path watch?))
 
      (mkdirs
-       [this path]
-       (zk/mkdirs zk path))
+       [this path acls]
+       (zk/mkdirs zk path acls))
+
+     (exists-node?
+       [this path watch?]
+       (zk/exists-node? zk path watch?))
 
      (close
        [this]
        (reset! active false)
        (.close zk)))))
->>>>>>> 0826b933
 
 (defprotocol StormClusterState
   (assignments [this callback])
@@ -218,16 +150,9 @@
   (remove-storm! [this storm-id])
   (report-error [this storm-id task-id error])
   (errors [this storm-id task-id])
-<<<<<<< HEAD
   (set-credentials! [this storm-id creds topo-conf])
   (credentials [this storm-id callback])
-
-  (disconnect [this])
-  )
-
-=======
   (disconnect [this]))
->>>>>>> 0826b933
 
 (def ASSIGNMENTS-ROOT "assignments")
 (def CODE-ROOT "code")
@@ -272,15 +197,12 @@
   [storm-id component-id]
   (str (error-storm-root storm-id) "/" (url-encode component-id)))
 
-<<<<<<< HEAD
-(defn credentials-path [storm-id]
+(defn credentials-path
+  [storm-id]
   (str CREDENTIALS-SUBTREE "/" storm-id))
 
-(defn- issue-callback! [cb-atom]
-=======
 (defn- issue-callback!
   [cb-atom]
->>>>>>> 0826b933
   (let [cb @cb-atom]
     (reset! cb-atom nil)
     (when cb
@@ -318,12 +240,8 @@
          (into {}))))
 
 ;; Watches should be used for optimization. When ZK is reconnecting, they're not guaranteed to be called.
-<<<<<<< HEAD
-(defnk mk-storm-cluster-state [cluster-state-spec :acls nil]
-=======
-(defn mk-storm-cluster-state
-  [cluster-state-spec]
->>>>>>> 0826b933
+(defnk mk-storm-cluster-state
+  [cluster-state-spec :acls nil]
   (let [[solo? cluster-state] (if (satisfies? ClusterState cluster-state-spec)
                                 [false cluster-state-spec]
                                 [true (mk-distributed-cluster-state cluster-state-spec :auth-conf cluster-state-spec :acls acls)])
@@ -333,34 +251,18 @@
         storm-base-callback (atom {})
         credentials-callback (atom {})
         state-id (register
-<<<<<<< HEAD
                   cluster-state
                   (fn [type path]
                     (let [[subtree & args] (tokenize-path path)]
                       (condp = subtree
-                          ASSIGNMENTS-ROOT (if (empty? args)
+                         ASSIGNMENTS-ROOT (if (empty? args)
                                              (issue-callback! assignments-callback)
                                              (issue-map-callback! assignment-info-callback (first args)))
-                          SUPERVISORS-ROOT (issue-callback! supervisors-callback)
-                          STORMS-ROOT (issue-map-callback! storm-base-callback (first args))
-                          CREDENTIALS-ROOT (issue-map-callback! credentials-callback (first args))
-                          ;; this should never happen
-                          (halt-process! 30 "Unknown callback for subtree " subtree args)
-                          )
-                      )))]
-=======
-                   cluster-state
-                   (fn [type path]
-                     (let [[subtree & args] (tokenize-path path)]
-                       (condp = subtree
-                         ASSIGNMENTS-ROOT (if (empty? args)
-                                            (issue-callback! assignments-callback)
-                                            (issue-map-callback! assignment-info-callback (first args)))
                          SUPERVISORS-ROOT (issue-callback! supervisors-callback)
                          STORMS-ROOT (issue-map-callback! storm-base-callback (first args))
+                         CREDENTIALS-ROOT (issue-map-callback! credentials-callback (first args))
                          ;; this should never happen
                          (halt-process! 30 "Unknown callback for subtree " subtree args)))))]
->>>>>>> 0826b933
     (doseq [p [ASSIGNMENTS-SUBTREE STORMS-SUBTREE SUPERVISORS-SUBTREE WORKERBEATS-SUBTREE ERRORS-SUBTREE]]
       (mkdirs cluster-state p acls))
     (reify
@@ -419,27 +321,17 @@
         [this supervisor-id]
         (maybe-deserialize (get-data cluster-state (supervisor-path supervisor-id) false)))
 
-<<<<<<< HEAD
-      (worker-heartbeat! [this storm-id node port info]
-        (set-data cluster-state (workerbeat-path storm-id node port) (Utils/serialize info) acls))
-=======
       (worker-heartbeat!
         [this storm-id node port info]
-        (set-data cluster-state (workerbeat-path storm-id node port) (Utils/serialize info)))
->>>>>>> 0826b933
+        (set-data cluster-state (workerbeat-path storm-id node port) (Utils/serialize info) acls))
 
       (remove-worker-heartbeat!
         [this storm-id node port]
         (delete-node cluster-state (workerbeat-path storm-id node port)))
 
-<<<<<<< HEAD
-      (setup-heartbeats! [this storm-id]
-        (mkdirs cluster-state (workerbeat-storm-root storm-id) acls))
-=======
       (setup-heartbeats!
         [this storm-id]
-        (mkdirs cluster-state (workerbeat-storm-root storm-id)))
->>>>>>> 0826b933
+        (mkdirs cluster-state (workerbeat-storm-root storm-id) acls))
 
       (teardown-heartbeats!
         [this storm-id]
@@ -455,23 +347,13 @@
           (catch KeeperException e
             (log-warn-error e "Could not teardown errors for " storm-id))))
 
-<<<<<<< HEAD
-      (supervisor-heartbeat! [this supervisor-id info]
-        (set-ephemeral-node cluster-state (supervisor-path supervisor-id) (Utils/serialize info) acls)
-        )
-
-      (activate-storm! [this storm-id storm-base]
-        (set-data cluster-state (storm-path storm-id) (Utils/serialize storm-base) acls)
-        )
-=======
       (supervisor-heartbeat!
         [this supervisor-id info]
-        (set-ephemeral-node cluster-state (supervisor-path supervisor-id) (Utils/serialize info)))
+        (set-ephemeral-node cluster-state (supervisor-path supervisor-id) (Utils/serialize info) acls))
 
       (activate-storm!
         [this storm-id storm-base]
-        (set-data cluster-state (storm-path storm-id) (Utils/serialize storm-base)))
->>>>>>> 0826b933
+        (set-data cluster-state (storm-path storm-id) (Utils/serialize storm-base) acls))
 
       (update-storm!
         [this storm-id new-elems]
@@ -479,16 +361,10 @@
               executors (:component->executors base)
               new-elems (update new-elems :component->executors (partial merge executors))]
           (set-data cluster-state (storm-path storm-id)
-<<<<<<< HEAD
-                                  (-> base
-                                      (merge new-elems)
-                                      Utils/serialize)
-                                  acls)))
-=======
                     (-> base
                         (merge new-elems)
-                        Utils/serialize))))
->>>>>>> 0826b933
+                        Utils/serialize)
+                    acls)))
 
       (storm-base
         [this storm-id callback]
@@ -500,15 +376,9 @@
         [this storm-id]
         (delete-node cluster-state (storm-path storm-id)))
 
-<<<<<<< HEAD
-      (set-assignment! [this storm-id info]
-        (set-data cluster-state (assignment-path storm-id) (Utils/serialize info) acls)
-        )
-=======
       (set-assignment!
         [this storm-id info]
-        (set-data cluster-state (assignment-path storm-id) (Utils/serialize info)))
->>>>>>> 0826b933
+        (set-data cluster-state (assignment-path storm-id) (Utils/serialize info) acls))
 
       (remove-storm!
         [this storm-id]
@@ -516,18 +386,20 @@
         (delete-node cluster-state (credentials-path storm-id))
         (remove-storm-base! this storm-id))
 
-<<<<<<< HEAD
-      (set-credentials! [this storm-id creds topo-conf]
+      (set-credentials!
+         [this storm-id creds topo-conf]
          (let [topo-acls (mk-topo-only-acls topo-conf)
                path (credentials-path storm-id)]
            (set-data cluster-state path (Utils/serialize creds) topo-acls)))
 
-      (credentials [this storm-id callback]
+      (credentials
+        [this storm-id callback]
         (when callback
           (swap! credentials-callback assoc storm-id callback))
         (maybe-deserialize (get-data cluster-state (credentials-path storm-id) (not-nil? callback))))
 
-      (report-error [this storm-id component-id error]                
+      (report-error
+         [this storm-id component-id error]                
          (let [path (error-path storm-id component-id)
                data {:time-secs (current-time-secs) :error (stringify-error error)}
                _ (mkdirs cluster-state path acls)
@@ -539,7 +411,8 @@
            (doseq [k to-kill]
              (delete-node cluster-state (str path "/" k)))))
 
-      (errors [this storm-id component-id]
+      (errors
+         [this storm-id component-id]
          (let [path (error-path storm-id component-id)
                errors (if (exists-node? cluster-state path false)
                         (dofor [c (get-children cluster-state path false)]
@@ -553,39 +426,8 @@
            (->> (filter not-nil? errors)
                 (sort-by (comp - :time-secs)))))
       
-      (disconnect [this]
-=======
-      (report-error
-        [this storm-id component-id error]
-        (let [path (error-path storm-id component-id)
-              data {:time-secs (current-time-secs) :error (stringify-error error)}
-              _ (mkdirs cluster-state path)
-              _ (create-sequential cluster-state (str path "/e") (Utils/serialize data))
-              to-kill (->> (get-children cluster-state path false)
-                           (sort-by parse-error-path)
-                           reverse
-                           (drop 10))]
-          (doseq [k to-kill]
-            (delete-node cluster-state (str path "/" k)))))
-
-      (errors
-        [this storm-id component-id]
-        (let [path (error-path storm-id component-id)
-              _ (mkdirs cluster-state path)
-              children (get-children cluster-state path false)
-              errors (dofor [c children]
-                            (let [data (-> (get-data cluster-state (str path "/" c) false)
-                                           maybe-deserialize)]
-                              (when data
-                                (struct TaskError (:error data) (:time-secs data))
-                                )))
-              ]
-          (->> (filter not-nil? errors)
-               (sort-by (comp - :time-secs)))))
-
       (disconnect
-        [this]
->>>>>>> 0826b933
+         [this]
         (unregister cluster-state state-id)
         (when solo?
           (close cluster-state))))))
