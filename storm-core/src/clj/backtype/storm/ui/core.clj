--- conflicted
+++ resolved
@@ -966,41 +966,23 @@
     (assert-authorized-user "getClusterInfo")
     (json-response (supervisor-summary) (:callback m)))
   (GET "/api/v1/topology/summary" [:as {:keys [cookies servlet-request]} & m]
-<<<<<<< HEAD
-       (assert-authorized-user servlet-request "getClusterInfo")
-       (json-response (all-topologies-summary) (:callback m)))
-  (GET  "/api/v1/topology/:id" [:as {:keys [cookies servlet-request scheme params]} id & m]
-        (let [user (.getUserName http-creds-handler servlet-request)]
-          (assert-authorized-user servlet-request "getTopology" (topology-config id))
-          (json-response (topology-page id (:window m) (check-include-sys? (:sys m)) user (= scheme :https)) (:callback m))))
-  (GET "/api/v1/topology/:id/visualization" [:as {:keys [cookies servlet-request]} id & m]
-        (assert-authorized-user servlet-request "getTopology" (topology-config id))
-        (json-response (mk-visualization-data id (:window m) (check-include-sys? (:sys m))) (:callback m)))
-  (GET "/api/v1/topology/:id/component/:component" [:as {:keys [cookies servlet-request scheme]} id component & m]
-       (let [user (.getUserName http-creds-handler servlet-request)]
-         (assert-authorized-user servlet-request "getTopology" (topology-config id))
-         (json-response (component-page id component (:window m) (check-include-sys? (:sys m)) user (= scheme :https)) (:callback m))))
-=======
     (populate-context! servlet-request)
     (assert-authorized-user "getClusterInfo")
     (json-response (all-topologies-summary) (:callback m)))
-  (GET "/api/v1/topology/:id" [:as {:keys [cookies servlet-request]} id & m]
+  (GET  "/api/v1/topology/:id" [:as {:keys [cookies servlet-request scheme params]} id & m]
     (populate-context! servlet-request)
     (assert-authorized-user "getTopology" (topology-config id))
-    (let [user (get-user-name servlet-request)]
-      (json-response (topology-page id (:window m) (check-include-sys? (:sys m)) user) (:callback m))))
+    (let [user (.getUserName http-creds-handler servlet-request)]
+      (json-response (topology-page id (:window m) (check-include-sys? (:sys m)) user (= scheme :https)) (:callback m))))
   (GET "/api/v1/topology/:id/visualization" [:as {:keys [cookies servlet-request]} id & m]
     (populate-context! servlet-request)
     (assert-authorized-user "getTopology" (topology-config id))
     (json-response (mk-visualization-data id (:window m) (check-include-sys? (:sys m))) (:callback m)))
-  (GET "/api/v1/topology/:id/component/:component" [:as {:keys [cookies servlet-request]} id component & m]
+  (GET "/api/v1/topology/:id/component/:component" [:as {:keys [cookies servlet-request scheme]} id component & m]
     (populate-context! servlet-request)
     (assert-authorized-user "getTopology" (topology-config id))
-    (let [user (get-user-name servlet-request)]
-      (json-response
-          (component-page id component (:window m) (check-include-sys? (:sys m)) user)
-          (:callback m))))
->>>>>>> b4806113
+    (let [user (.getUserName http-creds-handler servlet-request)]
+      (json-response (component-page id component (:window m) (check-include-sys? (:sys m)) user (= scheme :https)) (:callback m))))
   (POST "/api/v1/topology/:id/activate" [:as {:keys [cookies servlet-request]} id & m]
     (populate-context! servlet-request)
     (assert-authorized-user "activate" (topology-config id))
