--- conflicted
+++ resolved
@@ -414,7 +414,6 @@
     (catch ExecuteException e
       (log-message "Error when trying to kill " pid ". Process is probably already dead."))))
 
-<<<<<<< HEAD
 (defn read-and-log-stream
   [prefix stream]
   (try
@@ -426,7 +425,7 @@
                   (recur)))))
     (catch IOException e
       (log-warn "Error while trying to log stream" e))))
-=======
+
 (defn force-kill-process
   [pid]
   (send-signal-to-process pid sig-kill))
@@ -443,14 +442,6 @@
   (.addShutdownHook (Runtime/getRuntime) (Thread. #(func)))
   (.addShutdownHook (Runtime/getRuntime) (Thread. #((sleep-secs 1)
                                                     (.halt (Runtime/getRuntime) 20)))))
-
-(defnk launch-process [command :environment {}]
-  (let [builder (ProcessBuilder. command)
-        process-env (.environment builder)]
-    (doseq [[k v] environment]
-      (.put process-env k v))
-    (.start builder)))
->>>>>>> b2a8a77c
 
 (defprotocol SmartThread
   (start [this])
