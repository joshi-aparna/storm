--- conflicted
+++ resolved
@@ -17,13 +17,6 @@
  */
 package org.apache.storm.sql.kafka;
 
-<<<<<<< HEAD
-import com.fasterxml.jackson.databind.ObjectMapper;
-=======
-import org.apache.storm.kafka.trident.TridentKafkaStateFactory;
-import org.apache.storm.kafka.trident.TridentKafkaUpdater;
-import org.apache.storm.spout.SchemeAsMultiScheme;
->>>>>>> 32c83d8c
 import com.google.common.base.Preconditions;
 import org.apache.storm.kafka.ZkHosts;
 import org.apache.storm.kafka.trident.OpaqueTridentKafkaSpout;
@@ -84,22 +77,14 @@
     private final TridentKafkaConfig conf;
     private final String topic;
     private final int primaryKeyIndex;
-    private final List<String> fields;
-<<<<<<< HEAD
-    private final String producerProperties;
+    private final Properties props;
     private final IOutputSerializer serializer;
     private KafkaTridentDataSource(TridentKafkaConfig conf, String topic, int primaryKeyIndex,
-                                   String producerProperties, List<String> fields, IOutputSerializer serializer) {
-=======
-    private final Properties props;
-    private KafkaTridentDataSource(TridentKafkaConfig conf, String topic, int primaryKeyIndex,
-                                   Properties props, List<String> fields) {
->>>>>>> 32c83d8c
+                                   Properties props, IOutputSerializer serializer) {
       this.conf = conf;
       this.topic = topic;
       this.primaryKeyIndex = primaryKeyIndex;
       this.props = props;
-      this.fields = fields;
       this.serializer = serializer;
     }
 
@@ -160,12 +145,11 @@
       }
     }
     Preconditions.checkState(primaryIndex != -1, "Kafka stream table must have a primary key");
-    // TODO this will be updated after STORM-2103 getting merged
-    Scheme scheme = SerdeUtils.getScheme(inputFormatClass, null, fieldNames);
+    Scheme scheme = SerdeUtils.getScheme(inputFormatClass, properties, fieldNames);
     conf.scheme = new SchemeAsMultiScheme(scheme);
-    IOutputSerializer serializer = SerdeUtils.getSerializer(outputFormatClass, null, fieldNames);
+    IOutputSerializer serializer = SerdeUtils.getSerializer(outputFormatClass, properties, fieldNames);
 
-    return new KafkaTridentDataSource(conf, topic, primaryIndex, properties, fieldNames, serializer);
+    return new KafkaTridentDataSource(conf, topic, primaryIndex, properties, serializer);
   }
 
   private static Map<String, String> parseURIParams(String query) {
