--- conflicted
+++ resolved
@@ -652,13 +652,9 @@
             "remoteconfvalue": print_remoteconfvalue, "repl": repl, "classpath": print_classpath,
             "activate": activate, "deactivate": deactivate, "rebalance": rebalance, "help": print_usage,
             "list": listtopos, "dev-zookeeper": dev_zookeeper, "version": version, "monitor": monitor,
-<<<<<<< HEAD
             "upload-credentials": upload_credentials, "pacemaker": pacemaker, "heartbeats": heartbeats,
-            "get-errors": get_errors, "set_log_level": set_log_level, "kill_workers": kill_workers }
-=======
-            "upload-credentials": upload_credentials, "get-errors": get_errors, "set_log_level": set_log_level,
-            "kill_workers": kill_workers, "node-health-check": healthcheck}
->>>>>>> 77015f07
+            "get-errors": get_errors, "set_log_level": set_log_level, "kill_workers": kill_workers,
+            "node-health-check": healthcheck}
 
 def parse_config(config_list):
     global CONFIG_OPTS
