--- conflicted
+++ resolved
@@ -22,11 +22,8 @@
 import subprocess as sub
 import re
 import shlex
-<<<<<<< HEAD
 import urllib
-=======
 import ConfigParser
->>>>>>> 8e0a9765
 
 def identity(x):
     return x
