## 0.10.0
<<<<<<< HEAD
 * STORM-790: Log "task is null" instead of let worker died when task is null in transfer-fn
=======
 * STORM-728: Put emitted and transferred stats under correct columns
 * STORM-752: [storm-redis] Clarify Redis*StateUpdater's expire is optional
>>>>>>> f0281ec8
 * STORM-786: KafkaBolt should ack tick tuples
 * STORM-512: KafkaBolt doesn't handle ticks properly
 * STORM-788: Fix key for process latencies
 * STORM-748: Package Multi-Lang scripts so they don't have to be duplicated
 * STORM-563. Kafka Spout doesn't pick up from the beginning of the queue unless forceFromStart specified.
 * STORM-615: Add REST API to upload topology.
 * STORM-807: quote args correctly in /bin/storm
 * STORM-686: Add worker-launcher to storm-dist.
 * STORM-789: Send more topology context to Multi-Lang components via initial handshake
 * STORM-764: Have option to compress thrift heartbeat
 * STORM-766 (Include version info in the service page)
 * STORM-765: Thrift serialization for local state. 
 * STORM-762: uptime for worker heartbeats is lost when converted to thrift
 * STORM-750: Set Config serialVersionUID
 * STORM-714: Make CSS more consistent with self, prev release
 * STORM-796: Add support for "error" command in ShellSpout
 * STORM-745: fix storm.cmd to evaluate 'shift' correctly with 'storm jar'
 * STORM-681: Auto insert license header with genthrift.sh
 * STORM-707: Client (Netty): improve logging to help troubleshooting connection woes
 * STORM-699: storm-jdbc should support custom insert queries. 
 * STORM-625: Don't leak netty clients when worker moves or reuse netty client.	
 * STORM-682: supervisor should handle worker state corruption gracefully.
 * STORM-446: Allow superusers to impersonate other users in secure mode.
 * STORM-659: return grep matches each on its own line.
 * STORM-693: KafkaBolt exception handling improvement.
 * STORM-675: Allow users to have storm-env.sh under config dir to set custom JAVA_HOME and other env variables.
 * STORM-539: Storm Hive Connector.
 * STORM-616: Storm JDBC Connector.
 * STORM-329: fix cascading Storm failure by improving reconnection strategy and buffering messages (thanks tedxia)
 * STORM-641: Add total number of topologies to api/v1/cluster/summary.
 * STORM-640: Storm UI vulnerable to poodle attack.
 * STORM-651: improvements to storm.cmd
 * STORM-456: Storm UI: cannot navigate to topology page when name contains spaces.
 * STORM-627: Storm-hbase configuration error.
 * STORM-248: cluster.xml location is hardcoded for workers
 * STORM-322: Windows script do not handle spaces in JAVA_HOME path
 * STORM-586: Trident kafka spout fails instead of updating offset when kafka offset is out of range.
 * STORM-595: storm-hdfs can only work with sequence files that use Writables.
 * STORM-487: Remove storm.cmd, no need to duplicate work python runs on windows too.
 * STORM-585: Performance issue in none grouping
 * STORM-525: Add time sorting function to the 2nd col of bolt exec table
 * STORM-548: Receive Thread Shutdown hook should connect to local hostname but not Localhost
 * STORM-567: Move Storm Documentation/Website from SVN to git
 * STORM-533: Add in client and server IConnection metrics.
 * STORM-572: Storm UI 'favicon.ico'
 * STORM-572: Allow Users to pass TEST-TIMEOUT-MS for java
 * STORM-571: upgrade clj-time.
 * STORM-569: Add Conf for bolt's outgoing overflow-buffer.
 * STORM-565: Fix NPE when topology.groups is null.
 * STORM-575: Ability to specify Jetty host to bind to
 * STORM-577: long time launch worker will block supervisor heartbeat
 * STORM-505: Fix debug string construction
 * STORM-613: Fix wrong getOffset return value
 * STORM-612: Update the contact address in configure.ac
 * STORM-611: Remove extra "break"s
 * STORM-610: Check the return value of fts_close()
 * STORM-442: multilang ShellBolt/ShellSpout die() can be hang when Exception happened
 * STORM-410: Add groups support to log-viewer
 * STORM-444: Add AutoHDFS like credential fetching for HBase
 * STORM-552: Add netty socket backlog config
 * STORM-578: Calls to submit-mocked-assignment in supervisor-test use invalid executor-id format
 * STORM-600: upgrade jacoco plugin to support jdk8
 * STORM-495: KafkaSpout retries with exponential backoff
 * STORM-620: Duplicate maven plugin declaration
 * STORM-599: Use nimbus's cached heartbeats rather than fetching again from ZK
 * STORM-559: ZkHosts in README should use 2181 as port.
 * STORM-243: Record version and revision information in builds
 * STORM-630: Support for Clojure 1.6.0
 * STORM-629: Place Link to Source Code Repository on Webpage
 * STORM-632: New grouping for better load balancing
 * STORM-527: update worker.clj -- delete "missing-tasks" checking
 * STORM-623: Generate latest javadocs
 * STORM-635: logviewer returns 404 if storm_home/logs is a symlinked dir.
 * STORM-636: Faster, optional retrieval of last component error
 * STORM-608: Storm UI CSRF escape characters not work correctly.
 * STORM-626: Add script to print out the merge command for a given pull request.
 * STORM-601: Make jira-github-join ignore case.
 * STORM-667: Incorrect capitalization "SHell" in Multilang-protocol.md
 * STORM-637: Integrate PartialKeyGrouping into storm API
 * STORM-672: Typo in Trident documentation example
 * STORM-400: Thrift upgrade to thrift-0.9.2
 * STORM-673: Typo 'deamon' in security documentation
 * STORM-441: Remove bootstrap macro from Clojure codebase
 * STORM-609: Add storm-redis to storm external
 * STORM-130: Supervisor getting killed due to java.io.FileNotFoundException: File '../stormconf.ser' does not exist.
 * STORM-684: In RichSpoutBatchExecutor: underlying spout is not closed when emitter is closed
 * STORM-683: Make false in a conf really evaluate to false in clojure.
 * STORM-685: wrong output in log when committed offset is too far behind latest offset
 * STORM-688: update Util to compile under JDK8
 * STORM-687: Storm UI does not display up to date information despite refreshes in IE
 * STORM-557: High Quality Images for presentations
 * STORM-554: the type of first param "topology" should be ^StormTopology not ^TopologyContext
 * STORM-469: Storm UI Last Error Detail Insufficient for debugging
 * STORM-656: Document "external" modules and "Committer Sponsors"
 * STORM-657: make the shutdown-worker sleep time before kill -9 configurable
 * STORM-663: Create javadocs for BoltDeclarer
 * STORM-690: Return Jedis into JedisPool with marking 'broken' if connection is broken
 * STORM-669: Replace links with ones to latest api document
 * STORM-670: restore java 1.6 compatibility (storm-kafka)
 * STORM-696: Single Namespace Test Launching
 * STORM-689: SimpleACLAuthorizer should provide a way to restrict who can submit topologies.
 * STORM-541: Build produces maven warnings
 * STORM-634: Storm serialization changed to thrift to support rolling upgrade.
 * STORM-570: Switch from tablesorter to datatables jquery plugin.
 * STORM-723: Remove RedisStateSetUpdater / RedisStateSetCountQuerier which didn't tested and have a bug
 * STORM-749: Removing CSRF check from REST API.
 
## 0.9.3-rc2
 * STORM-558: change "swap!" to "reset!" to fix assignment-versions in supervisor
 * STORM-555: Storm json response should set charset to UTF-8
 * STORM-513: check heartbeat from multilang subprocess
 * STORM-549: "topology.enable.message.timeouts" does nothing
 * STORM-546: Local hostname configuration ignored by executor
 * STORM-492: Test timeout should be configurable
 * STORM-540: Change default time format in logs to ISO8601 in order to include timezone
 * STORM-511: Storm-Kafka spout keeps sending fetch requests with invalid offset
 * STORM-538: Guava com.google.thirdparty.publicsuffix is not shaded
 * STORM-497: don't modify the netty server taskToQueueId mapping while the someone could be reading it.
 * STORM-537: A worker reconnects infinitely to another dead worker (Sergey Tryuber)

## 0.9.3-rc1
 * STORM-519: add tuple as an input param to HBaseValueMapper 
 * STORM-488: Exit with 254 error code if storm CLI is run with unknown command
 * STORM-506: Do not count bolt acks & fails in total stats
 * STORM-490: fix build under Windows
 * STORM-439: Replace purl.js qith jquery URL plugin
 * STORM-499: Document and clean up shaded dependncy resolution with maven
 * STORM-210: Add storm-hbase module
 * STORM-507: Topology visualization should not block ui
 * STORM-504: Class used by `repl` command is deprecated.
 * STORM-330: Implement storm exponential backoff stategy for netty client and curator
 * STORM-461: exit-process! does not always exit the process, but throws an exception
 * STORM-341: fix assignment sorting
 * STORM-476: external/storm-kafka: avoid NPE on null message payloads
 * STORM-424: fix error message related to kafka offsets
 * STORM-454: correct documentation in STORM-UI-REST-API.md
 * STORM-474: Reformat UI HTML code
 * STORM-447: shade/relocate packages of dependencies that are common causes of dependency conflicts
 * STORM-279: cluster.xml doesn't take in STORM_LOG_DIR values.
 * STORM-380: Kafka spout: throw RuntimeException if a leader cannot be found for a partition
 * STORM-435: Improve storm-kafka documentation
 * STORM-405: Add kafka trident state so messages can be sent to kafka topic
 * STORM-211: Add module for HDFS integration
 * STORM-337: Expose managed spout ids publicly
 * STORM-320: Support STORM_CONF_DIR environment variable to support
 * STORM-360: Add node details for Error Topology and Component pages
 * STORM-54: Per-Topology Classpath and Environment for Workers
 * STORM-355: excluding outdated netty transitively included via curator
 * STORM-183: Replacing RunTime.halt() with RunTime.exit()
 * STORM-213: Decouple In-Process ZooKeeper from LocalCluster.
 * STORM-365: Add support for Python 3 to storm command.
 * STORM-332: Enable Kryo serialization in storm-kafka
 * STORM-370: Add check for empty table before sorting dom in UI
 * STORM-359: add logviewer paging and download
 * STORM-372: Typo in storm_env.ini
 * STORM-266: Adding shell process pid and name in the log message
 * STORM-367: Storm UI REST api documentation.
 * STORM-200: Proposal for Multilang's Metrics feature
 * STORM-351: multilang python process fall into endless loop
 * STORM-375: Smarter downloading of assignments by supervisors and workers
 * STORM-328: More restrictive Config checks, strict range check within Utils.getInt()
 * STORM-381: Replace broken jquery.tablesorter.min.js to latest
 * STORM-312: add storm monitor tools to monitor throughtput interactively
 * STORM-354: Testing: allow users to pass TEST-TIMEOUT-MS as param for complete-topology
 * STORM-254: one Spout/Bolt can register metric twice with same name in different timeBucket
 * STORM-403: heartbeats-to-nimbus in supervisor-test failed due to uninten...
 * STORM-402: FileNotFoundException when using storm with apache tika
 * STORM-364: The exception time display as default timezone.
 * STORM-420: Missing quotes in storm-starter python code
 * STORM-399: Kafka Spout defaulting to latest offset when current offset is older then 100k
 * STORM-421: Memoize local hostname lookup in executor
 * STORM-414: support logging level to multilang protocol spout and bolt
 * STORM-321: Added a tool to see the current status of STORM JIRA and github pulls.
 * STORM-415: validate-launched-once in supervisor-test can not handle multiple topologies
 * STORM-155: Storm rebalancing code causes multiple topologies assigned to a single port
 * STORM-419: Updated test so sort ordering is very explicit.
 * STORM-406: Fix for reconnect logic in netty client.
 * STORM-366: Add color span to most recent error and fix ui templates.
 * STORM-369: topology summary page displays wrong order.
 * STORM-239: Allow supervisor to operate in paths with spaces in them
 * STORM-87: fail fast on ShellBolt exception
 * STORM-417: Storm UI lost table sort style when tablesorter was updated
 * STORM-396: Replace NullPointerException with IllegalArgumentExeption
 * STORM-451: Latest storm does not build due to a pom.xml error in storm-hdfs pom.xml
 * STORM-453: migrated to curator 2.5.0
 * STORM-458: sample spout uses incorrect name when connecting bolt
 * STORM-455: Report error-level messages from ShellBolt children
 * STORM-443: multilang log's loglevel protocol can cause hang
 * STORM-449: Updated ShellBolt to not exit when shutting down.
 * STORM-464: Simulated time advanced after test cluster exits causes intermittent test failures
 * STORM-463: added static version of metrics helpers for Config
 * STORM-376: Add compression to serialization
 * STORM-437: Enforce utf-8 when multilang reads from stdin
 * STORM-361: Add JSON-P support to Storm UI API
 * STORM-373: Provide Additional String substitutions for *.worker.childopts
 * STORM-274: Add support for command remoteconfvalue in storm.cmd
 * STORM-132: sort supervisor by free slot in desending order
 * STORM-472: Improve error message for non-completeable testing spouts
 * STORM-401: handle InterruptedIOException properly.
 * STORM-461: exit-process! does not always exit the process, but throws an exception instead
 * STORM-475: Storm UI pages do not use UTF-8
 * STORM-336: Logback version should be upgraded
 * STORM-386: nodejs multilang protocol implementation and examples
 * STORM-500: Add Spinner when UI is loading stats from nimbus
 * STORM-501: Missing StormSubmitter API
 * STORM-493: Workers inherit storm.conf.file/storm.options properties of their supervisor
 * STORM-498: make ZK connection timeout configurable in Kafka spout
 * STORM-428: extracted ITuple interface
 * STORM-508: Update DEVELOPER.md now that Storm has graduated from Incubator
 * STORM-514: Update storm-starter README now that Storm has graduated from Incubator

## 0.9.2-incubating
 * STORM-66: send taskid on initial handshake
 * STORM-342: Contention in Disruptor Queue which may cause out of order or lost messages
 * STORM-338: Move towards idiomatic Clojure style 
 * STORM-335: add drpc test for removing timed out requests from queue
 * STORM-69: Storm UI Visualizations for Topologies
 * STORM-297: Performance scaling with CPU
 * STORM-244: DRPC timeout can return null instead of throwing an exception
 * STORM-63: remove timeout drpc request from its function's request queue
 * STORM-313: Remove log-level-page from logviewer
 * STORM-205: Add REST API To Storm UI
 * STORM-326: tasks send duplicate metrics
 * STORM-331: Update the Kafka dependency of storm-kafka to 0.8.1.1
 * STORM-308: Add support for config_value to {supervisor,nimbus,ui,drpc,logviewer} childopts
 * STORM-309: storm-starter Readme: windows documentation update
 * STORM-318: update storm-kafka to use apache curator-2.4.0
 * STORM-303: storm-kafka reliability improvements
 * STORM-233: Removed inline heartbeat to nimbus to avoid workers being killed when under heavy ZK load
 * STORM-267: fix package name of LoggingMetricsConsumer in storm.yaml.example
 * STORM-265: upgrade to clojure 1.5.1
 * STORM-232: ship JNI dependencies with the topology jar
 * STORM-295: Add storm configuration to define JAVA_HOME
 * STORM-138: Pluggable serialization for multilang
 * STORM-264: Removes references to the deprecated topology.optimize
 * STORM-245: implement Stream.localOrShuffle() for trident
 * STORM-317: Add SECURITY.md to release binaries
 * STORM-310: Change Twitter authentication
 * STORM-305: Create developer documentation
 * STORM-280: storm unit tests are failing on windows
 * STORM-298: Logback file does not include full path for metrics appender fileNamePattern
 * STORM-316: added validation to registermetrics to have timebucketSizeInSecs >= 1
 * STORM-315: Added progress bar when submitting topology
 * STORM-214: Windows: storm.cmd does not properly handle multiple -c arguments
 * STORM-306: Add security documentation
 * STORM-302: Fix Indentation for pom.xml in storm-dist
 * STORM-235: Registering a null metric should blow up early
 * STORM-113: making thrift usage thread safe for local cluster
 * STORM-223: use safe parsing for reading YAML
 * STORM-238: LICENSE and NOTICE files are duplicated in storm-core jar
 * STORM-276: Add support for logviewer in storm.cmd.
 * STORM-286: Use URLEncoder#encode with the encoding specified.
 * STORM-296: Storm kafka unit tests are failing on windows
 * STORM-291: upgrade http-client to 4.3.3
 * STORM-252: Upgrade curator to latest version
 * STORM-294: Commas not escaped in command line
 * STORM-287: Fix the positioning of documentation strings in clojure code
 * STORM-290: Fix a log binding conflict caused by curator dependencies
 * STORM-289: Fix Trident DRPC memory leak
 * STORM-173: Treat command line "-c" option number config values as such
 * STORM-194: Support list of strings in *.worker.childopts, handle spaces
 * STORM-288: Fixes version spelling in pom.xml
 * STORM-208: Add storm-kafka as an external module
 * STORM-285: Fix storm-core shade plugin config
 * STORM-12: reduce thread usage of netty transport
 * STORM-281: fix and issue with config parsing that could lead to leaking file descriptors
 * STORM-196: When JVM_OPTS are set, storm jar fails to detect storm.jar from environment
 * STORM-260: Fix a potential race condition with simulated time in Storm's unit tests
 * STORM-258: Update commons-io version to 2.4
 * STORM-270: don't package .clj files in release jars.
 * STORM-273: Error while running storm topologies on Windows using "storm jar"
 * STROM-247: Replace links to github resources in storm script
 * STORM-263: Update Kryo version to 2.21+
 * STORM-187: Fix Netty error "java.lang.IllegalArgumentException: timeout value is negative"
 * STORM-186: fix float secs to millis long convertion
 * STORM-70: Upgrade to ZK-3.4.5 and curator-1.3.3
 * STORM-146: Unit test regression when storm is compiled with 3.4.5 zookeeper

## 0.9.1-incubating
* Fix to prevent Nimbus from hanging if random data is sent to nimbus thrift port
* Improved support for running on Windows platforms
* Removed dependency on the `unzip` binary
* Switch build system from Leiningen to Maven
* STORM-1: Replaced 0MQ as the default transport with Netty.
* STORM-181: Nimbus now validates topology configuration when topologies are submitted (thanks d2r)
* STORM-182: Storm UI now includes tooltips to document fields (thanks d2r)
* STORM-195: `dependency-reduced-pom.xml` should be in `.gitignore`
* STORM-13: Change license on README.md
* STORM-2: Move all dependencies off of storm-specific builds
* STORM-159: Upload separate source and javadoc jars for maven use
* STORM-149: `storm jar` doesn't work on Windows

## 0.9.0.1
* Update build configuration to force compatibility with Java 1.6

## 0.9.0
* Fixed a netty client issue where sleep times for reconnection could be negative (thanks brndnmtthws)
* Fixed an issue that would cause storm-netty unit tests to fail

## 0.9.0-rc3
* Added configuration to limit ShellBolt internal _pendingWrites queue length (thanks xiaokang)
* Fixed a a netty client issue where sleep times for reconnection could be negative (thanks brndnmtthws)
* Fixed a display issue with system stats in Storm UI (thanks d2r)
* Nimbus now does worker heartbeat timeout checks as soon as heartbeats are updated (thanks d2r)
* The logviewer now determines log file location by examining the logback configuration (thanks strongh)
* Allow tick tuples to work with the system bolt (thanks xumingming)
* Add default configuration values for the netty transport and the ability to configure the number of worker threads (thanks revans2)
* Added timeout to unit tests to prevent a situation where tests would hang indefinitely (thanks d2r)
* Fixed and issue in the system bolt where local mode would not be detected accurately (thanks miofthena)

## 0.9.0-rc2 

* Fixed `storm jar` command to work properly when STORM_JAR_JVM_OPTS is not specified (thanks roadkill001)

## 0.9.0-rc1

 * All logging now done with slf4j
 * Replaced log4j logging system with logback
 * Logs are now limited to 1GB per worker (configurable via logging configuration file)
 * Build upgraded to leiningen 2.0
 * Revamped Trident spout interfaces to support more dynamic spouts, such as a spout who reads from a changing set of brokers
 * How tuples are serialized is now pluggable (thanks anfeng)
 * Added blowfish encryption based tuple serialization (thanks anfeng)
 * Have storm fall back to installed storm.yaml (thanks revans2)
 * Improve error message when Storm detects bundled storm.yaml to show the URL's for offending resources (thanks revans2)
 * Nimbus throws NotAliveException instead of FileNotFoundException from various query methods when topology is no longer alive (thanks revans2)
 * Escape HTML and Javascript appropriately in Storm UI (thanks d2r)
 * Storm's Zookeeper client now uses bounded exponential backoff strategy on failures
 * Automatically drain and log error stream of multilang subprocesses
 * Append component name to thread name of running executors so that logs are easier to read
 * Messaging system used for passing messages between workers is now pluggable (thanks anfeng)
 * Netty implementation of messaging (thanks anfeng)
 * Include topology id, worker port, and worker id in properties for worker processes, useful for logging (thanks d2r)
 * Tick tuples can now be scheduled using floating point seconds (thanks tscurtu)
 * Added log viewer daemon and links from UI to logviewers (thanks xiaokang)
 * DRPC server childopts now configurable (thanks strongh)
 * Default number of ackers to number of workers, instead of just one (thanks lyogavin)
 * Validate that Storm configs are of proper types/format/structure (thanks d2r)
 * FixedBatchSpout will now replay batches appropriately on batch failure (thanks ptgoetz)
 * Can set JAR_JVM_OPTS env variable to add jvm options when calling 'storm jar' (thanks srmelody)
 * Throw error if batch id for transaction is behind the batch id in the opaque value (thanks mrflip)
 * Sort topologies by name in UI (thanks jaked)
 * Added LoggingMetricsConsumer to log all metrics to a file, by default not enabled (thanks mrflip)
 * Add prepare(Map conf) method to TopologyValidator (thanks ankitoshniwal)
 * Bug fix: Supervisor provides full path to workers to logging config rather than relative path (thanks revans2) 
 * Bug fix: Call ReducerAggregator#init properly when used within persistentAggregate (thanks lorcan)
 * Bug fix: Set component-specific configs correctly for Trident spouts

## 0.8.3 (unreleased)

 * Revert zmq layer to not rely on multipart messages to fix issue reported by some users
 * Bug fix: Fix TransactionalMap and OpaqueMap to correctly do multiple updates to the same key in the same batch
 * Bug fix: Fix race condition between supervisor and Nimbus that could lead to stormconf.ser errors and infinite crashing of supervisor
 * Bug fix: Fix default scheduler to always reassign workers in a constrained topology when there are dead executors
 * Bug fix: Fix memory leak in Trident LRUMemoryMapState due to concurrency issue with LRUMap (thanks jasonjckn)
 * Bug fix: Properly ignore NoNodeExists exceptions when deleting old transaction states

## 0.8.2

 * Added backtype.storm.scheduler.IsolationScheduler. This lets you run topologies that are completely isolated at the machine level. Configure Nimbus to isolate certain topologies, and how many machines to give to each of those topologies, with the isolation.scheduler.machines config in Nimbus's storm.yaml. Topologies run on the cluster that are not listed there will share whatever remaining machines there are on the cluster after machines are allocated to the listed topologies.
 * Storm UI now uses nimbus.host to find Nimbus rather than always using localhost (thanks Frostman)
 * Added report-error! to Clojure DSL
 * Automatically throttle errors sent to Zookeeper/Storm UI when too many are reported in a time interval (all errors are still logged) Configured with TOPOLOGY_MAX_ERROR_REPORT_PER_INTERVAL and TOPOLOGY_ERROR_THROTTLE_INTERVAL_SECS
 * Kryo instance used for serialization can now be controlled via IKryoFactory interface and TOPOLOGY_KRYO_FACTORY config
 * Add ability to plug in custom code into Nimbus to allow/disallow topologies to be submitted via NIMBUS_TOPOLOGY_VALIDATOR config
 * Added TOPOLOGY_TRIDENT_BATCH_EMIT_INTERVAL_MILLIS config to control how often a batch can be emitted in a Trident topology. Defaults to 500 milliseconds. This is used to prevent too much load from being placed on Zookeeper in the case that batches are being processed super quickly.
 * Log any topology submissions errors in nimbus.log
 * Add static helpers in Config when using regular maps
 * Make Trident much more memory efficient during failures by immediately removing state for failed attempts when a more recent attempt is seen
 * Add ability to name portions of a Trident computation and have those names appear in the Storm UI
 * Show Nimbus and topology configurations through Storm UI (thanks rnfein)
 * Added ITupleCollection interface for TridentState's and TupleCollectionGet QueryFunction for getting the full contents of a state. MemoryMapState and LRUMemoryMapState implement this
 * Can now submit a topology in inactive state. Storm will wait to call open/prepare on the spouts/bolts until it is first activated.
 * Can now activate, deactive, rebalance, and kill topologies from the Storm UI (thanks Frostman)
 * Can now use --config option to override which yaml file from ~/.storm to use for the config (thanks tjun)
 * Redesigned the pluggable resource scheduler (INimbus, ISupervisor) interfaces to allow for much simpler integrations
 * Added prepare method to IScheduler
 * Added "throws Exception" to TestJob interface
 * Added reportError to multilang protocol and updated Python and Ruby adapters to use it (thanks Lazyshot)
 * Number tuples executed now tracked and shown in Storm UI
 * Added ReportedFailedException which causes a batch to fail without killing worker and reports the error to the UI
 * Execute latency now tracked and shown in Storm UI
 * Adding testTuple methods for easily creating Tuple instances to Testing API (thanks xumingming)
 * Trident now throws an error during construction of a topology when try to select fields that don't exist in a stream (thanks xumingming)
 * Compute the capacity of a bolt based on execute latency and #executed over last 10 minutes and display in UI
 * Storm UI displays exception instead of blank page when there's an error rendering the page (thanks Frostman)
 * Added MultiScheme interface (thanks sritchie)
 * Added MockTridentTuple for testing (thanks emblem)
 * Add whitelist methods to Cluster to allow only a subset of hosts to be revealed as available slots
 * Updated Trident Debug filter to take in an identifier to use when logging (thanks emblem)
 * Number of DRPC server worker threads now customizable (thanks xiaokang)
 * DRPC server now uses a bounded queue for requests to prevent being overloaded with requests (thanks xiaokang)
 * Add __hash__ method to all generated Python Thrift objects so that Python code can read Nimbus stats which use Thrift objects as dict keys
 * Bug fix: Fix for bug that could cause topology to hang when ZMQ blocks sending to a worker that got reassigned
 * Bug fix: Fix deadlock bug due to variant of dining philosophers problem. Spouts now use an overflow buffer to prevent blocking and guarantee that it can consume the incoming queue of acks/fails.
 * Bug fix: Fix race condition in supervisor that would lead to supervisor continuously crashing due to not finding "stormconf.ser" file for an already killed topology
 * Bug fix: bin/storm script now displays a helpful error message when an invalid command is specified
 * Bug fix: fixed NPE when emitting during emit method of Aggregator
 * Bug fix: URLs with periods in them in Storm UI now route correctly
 * Bug fix: Fix occasional cascading worker crashes due when a worker dies due to not removing connections from connection cache appropriately
  
## 0.8.1

 * Exposed Storm's unit testing facilities via the backtype.storm.Testing class. Notable functions are Testing/withLocalCluster and Testing/completeTopology (thanks xumingming)
 * Implemented pluggable spout wait strategy that is invoked when a spout emits nothing from nextTuple or when a spout hits the MAX_SPOUT_PENDING limit
 * Spouts now have a default wait strategy of a 1 millisecond sleep
 * Changed log level of "Failed message" logging to DEBUG
 * Deprecated LinearDRPCTopologyBuilder, TimeCacheMap, and transactional topologies
 * During "storm jar", whether topology is already running or not is checked before submitting jar to save time (thanks jasonjckn)
 * Added BaseMultiReducer class to Trident that provides empty implementations of prepare and cleanup
 * Added Negate builtin operation to reverse a Filter
 * Added topology.kryo.decorators config that allows functions to be plugged in to customize Kryo (thanks jasonjckn)
 * Enable message timeouts when using LocalCluster
 * Multilang subprocesses can set "need_task_ids" to false when emitting tuples to tell Storm not to send task ids back (performance optimization) (thanks barrywhart)
 * Add contains method on Tuple (thanks okapies)
 * Added ISchemableSpout interface
 * Bug fix: When an item is consumed off an internal buffer, the entry on the buffer is nulled to allow GC to happen on that data
 * Bug fix: Helper class for Trident MapStates now clear their read cache when a new commit happens, preventing updates from spilling over from a failed batch attempt to the next attempt
 * Bug fix: Fix NonTransactionalMap to take in an IBackingMap for regular values rather than TransactionalValue (thanks sjoerdmulder)
 * Bug fix: Fix NPE when no input fields given for regular Aggregator
 * Bug fix: Fix IndexOutOfBoundsExceptions when a bolt for global aggregation had a parallelism greater than 1 (possible with splitting, stateQuerying, and multiReduce)
 * Bug fix: Fix "fields size" error that would sometimes occur when splitting a stream with multiple eaches
 * Bug fix: Fix bug where a committer spout (including opaque spouts) could cause Trident batches to fail
 * Bug fix: Fix Trident bug where multiple groupings on same stream would cause tuples to be duplicated to all consumers
 * Bug fix: Fixed error when repartitioning stream twice in a row without any operations in between
 * Bug fix: Fix rare bug in supervisor where it would continuously fail to clean up workers because the worker was already partially cleaned up
 * Bug fix: Fix emitDirect in storm.py

## 0.8.0

 * Added Trident, the new high-level abstraction for intermixing high throughput, stateful stream processing with low-latency distributed querying
 * Added executor abstraction between workers and tasks. Workers = processes, executors = threads that run many tasks from the same spout or bolt.
 * Pluggable scheduler (thanks xumingming)
 * Eliminate explicit storage of task->component in Zookeeper
 * Number of workers can be dynamically changed at runtime through rebalance command and -n switch
 * Number of executors for a component can be dynamically changed at runtime through rebalance command and -e switch (multiple -e switches allowed)
 * Use worker heartbeats instead of task heartbeats (thanks xumingming)
 * UI performance for topologies with many executors/tasks much faster due to optimized usage of Zookeeper (10x improvement)
 * Added button to show/hide system stats (e.g., acker component and stream stats) from the Storm UI (thanks xumingming)
 * Stats are tracked on a per-executor basis instead of per-task basis
 * Major optimization for unreliable spouts and unanchored tuples (will use far less CPU)
 * Revamped internals of Storm to use LMAX disruptor for internal queuing. Dramatic reductions in contention and CPU usage.
 * Numerous micro-optimizations all throughout the codebase to reduce CPU usage.
 * Optimized internals of Storm to use much fewer threads - two fewer threads per spout and one fewer thread per acker.
 * Removed error method from task hooks (to be re-added at a later time)
 * Validate that subscriptions come from valid components and streams, and if it's a field grouping that the schema is correct (thanks xumingming)
 * MemoryTransactionalSpout now works in cluster mode
 * Only track errors on a component by component basis to reduce the amount stored in zookeeper (to speed up UI). A side effect of this change is the removal of the task page in the UI.
 * Add TOPOLOGY-TICK-TUPLE-FREQ-SECS config to have Storm automatically send "tick" tuples to a bolt's execute method coming from the __system component and __tick stream at the configured frequency. Meant to be used as a component-specific configuration.
 * Upgrade Kryo to v2.17
 * Tuple is now an interface and is much cleaner. The Clojure DSL helpers have been moved to TupleImpl
 * Added shared worker resources. Storm provides a shared ExecutorService thread pool by default. The number of threads in the pool can be configured with topology.worker.shared.thread.pool.size
 * Improve CustomStreamGrouping interface to make it more flexible by providing more information
 * Enhanced INimbus interface to allow for forced schedulers and better integration with global scheduler
 * Added assigned method to ISupervisor so it knows exactly what's running and not running
 * Custom serializers can now have one of four constructors: (), (Kryo), (Class), or (Kryo, Class)
 * Disallow ":", ".", and "\" from topology names
 * Errors in multilang subprocesses that go to stderr will be captured and logged to the worker logs (thanks vinodc)
 * Workers detect and warn for missing outbound connections from assignment, drop messages for which there's no outbound connection
 * Zookeeper connection timeout is now configurable (via storm.zookeeper.connection.timeout config)
 * Storm is now less aggressive about halting process when there are Zookeeper errors, preferring to wait until client calls return exceptions.
 * Can configure Zookeeper authentication for Storm's Zookeeper clients via "storm.zookeeper.auth.scheme" and "storm.zookeeper.auth.payload" configs
 * Supervisors only download code for topologies assigned to them
 * Include task id information in task hooks (thanks velvia)
 * Use execvp to spawn daemons (replaces the python launcher process) (thanks ept)
 * Expanded INimbus/ISupervisor interfaces to provide more information (used in Storm/Mesos integration)
 * Bug fix: Realize task ids when worker heartbeats to supervisor. Some users were hitting deserialization problems here in very rare cases (thanks herberteuler)
 * Bug fix: Fix bug where a topology's status would get corrupted to true if nimbus is restarted while status is rebalancing

## 0.7.4

 * Bug fix: Disallow slashes in topology names since it causes Nimbus to break by affecting local filesystem and zookeeper paths
 * Bug fix: Prevent slow loading tasks from causing worker timeouts by launching the heartbeat thread before tasks are loaded

## 0.7.3

 * Changed debug level of "Failed message" logging to DEBUG
 * Bug fix: Fixed critical regression in 0.7.2 that could cause workers to timeout to the supervisors or to Nimbus. 0.7.2 moved all system tasks to the same thread, so if one took a long time it would block the other critical tasks. Now different system tasks run on different threads.

## 0.7.2

NOTE: The change from 0.7.0 in which OutputCollector no longer assumes immutable inputs has been reverted to support optimized sending of tuples to colocated tasks

 * Messages sent to colocated tasks are sent in-memory, skipping serialization (useful in conjunction with localOrShuffle grouping) (thanks xumingming)
 * Upgrade to Clojure 1.4 (thanks sorenmacbeth)
 * Exposed INimbus and ISupervisor interfaces for running Storm on different resource frameworks (like Mesos).
 * Can override the hostname that supervisors report using "storm.local.hostname" config.
 * Make request timeout within DRPC server configurable via "drpc.request.timeout.secs"
 * Added "storm list" command to show running topologies at the command line (thanks xumingming)
 * Storm UI displays the release version (thanks xumingming)
 * Added reportError to BasicOutputCollector
 * Added reportError to BatchOutputCollector
 * Added close method to OpaqueTransactionalSpout coordinator
 * Added "storm dev-zookeeper" command for launching a local zookeeper server. Useful for testing a one node Storm cluster locally. Zookeeper dir configured with "dev.zookeeper.path"
 * Use new style classes for Python multilang adapter (thanks hellp)
 * Added "storm version" command
 * Heavily refactored and simplified the supervisor and worker code
 * Improved error message when duplicate config files found on classpath
 * Print the host and port of Nimbus when using the storm command line client
 * Include as much of currently read output as possible when pipe to subprocess is broken in multilang components
 * Lower supervisor worker start timeout to 120 seconds
 * More debug logging in supervisor
 * "nohup" no longer used by supervisor to launch workers (unnecessary)
 * Throw helpful error message if StormSubmitter used without using storm client script
 * Add Values class as a default serialization
 * Bug fix: give absolute piddir to subprocesses (so that relative paths can be used for storm local dir)
 * Bug fix: Fixed critical bug in transactional topologies where a batch would be considered successful even if the batch didn't finish
 * Bug fix: Fixed critical bug in opaque transactional topologies that would lead to duplicate messages when using pipelining
 * Bug fix: Workers will now die properly if a ShellBolt subprocess dies (thanks tomo)
 * Bug fix: Hide the BasicOutputCollector#getOutputter method, since it shouldn't be a publicly available method
 * Bug fix: Zookeeper in local mode now always gets an unused port. This will eliminate conflicts with other local mode processes or other Zookeeper instances on a local machine. (thanks xumingming)
 * Bug fix: Fixed NPE in CoordinatedBolt it tuples emitted, acked, or failed for a request id that has already timed out. (thanks xumingming)
 * Bug fix: UI no longer errors for topologies with no assigned tasks (thanks xumingming)
 * Bug fix: emitDirect on SpoutOutputCollector now works
 * Bug fix: Fixed NPE when giving null parallelism hint for spout in TransactionalTopologyBuilder (thanks xumingming)

## 0.7.1

 * Implemented shell spout (thanks tomo)
 * Shell bolts can now asynchronously emit/ack messages (thanks tomo)
 * Added hooks for when a tuple is emitted, acked, or failed in bolts or spouts.
 * Added activate and deactivate lifecycle methods on spouts. Spouts start off deactivated.
 * Added isReady method to ITransactionalSpout$Coordinator to give the ability to delay the creation of new batches
 * Generalized CustomStreamGrouping to return the target tasks rather than the indices. Also parameterized custom groupings with TopologyContext. (not backwards compatible)
 * Added localOrShuffle grouping that will send to tasks in the same worker process if possible, or do a shuffle grouping otherwise.
 * Removed parameter from TopologyContext#maxTopologyMessageTimeout (simplification).
 * Storm now automatically sets TOPOLOGY_NAME in the config passed to the bolts and spouts to the name of the topology.
 * Added TOPOLOGY_AUTO_TASK_HOOKS config to automatically add hooks into every spout/bolt for the topology.
 * Added ability to override configs at the command line. These config definitions have the highest priority.
 * Error thrown if invalid (not json-serializable) topology conf used.
 * bin/storm script can now be symlinked (thanks gabrielgrant)
 * Socket timeout for DRPCClient is now configurable
 * Added getThisWorkerPort() method to TopologyContext
 * Added better error checking in Fields (thanks git2samus)
 * Improved Clojure DSL to allow destructuring in bolt/spout methods
 * Added Nimbus stats methods to LocalCluster (thanks KasperMadsen)
 * Added rebalance, activate, deactivate, and killTopologyWithOpts methods to LocalCluster
 * Added custom stream groupings to LinearDRPC API
 * Simplify multilang protocol to use json for all messages (thanks tomoj)
 * Bug fix: Fixed string encoding in ShellBolt protocol to be UTF-8 (thanks nicoo)
 * Bug fix: Fixed race condition in FeederSpout that could lead to dropped messages
 * Bug fix: Quoted arguments with spaces now work properly with storm client script
 * Bug fix: Workers start properly when topology name has spaces
 * Bug fix: UI works properly when there are spaces in topology or spout/bolt names (thanks xiaokang)
 * Bug fix: Tuple$Seq now returns correct count (thanks travisfw)

## 0.7.0

 * Transactional topologies: a new higher level abstraction that enables exactly-once messaging semantics for most computations. Documented on the wiki.
 * Component-specific configurations: Can now set configurations on a per-spout or per-bolt basis. 
 * New batch bolt abstraction that simplifies the processing of batches in DRPC or transactional topologies. A new batch bolt is created per batch and they are automatically cleaned up.
 * Introduction of base classes for various bolt and spout types. These base classes are in the backtype.storm.topology.base package and provide empty implementations for commonly unused methods
 * CoordinatedBolt generalized to handle non-linear topologies. This will make it easy to implement a non-linear DRPC topology abstraction.
 * Can customize the JVM options for Storm UI with new ui.childopts config
 * BigIntegers are now serializable by default
 * All bolts/spouts now emit a system stream (id "__system"). Currently it only emits startup events, but may emit other events in the future.
 * Optimized tuple trees for batch processing in DRPC and transactional topologies. Only the coordination tuples are anchored. OutputCollector#fail still works because CoordinatedBolt will propagate the fail to all other tuples in the batch. 
 * CoordinatedBolt moved to backtype.storm.coordination package
 * Clojure test framework significantly more composable
 * Massive internal refactorings and simplifications, including changes to the Thrift definition for storm topologies.
 * Optimized acking system. Bolts with zero or more than one consumer used to send an additional ack message. Now those are no longer sent.
 * Changed interface of CustomStreamGrouping to receive a List<Object> rather than a Tuple.
 * Added "storm.zookeeper.retry.times" and "storm.zookeeper.retry.interval" configs (thanks killme2008)
 * Added "storm help" and "storm help {cmd}" to storm script (thanks kachayev)
 * Logging now always goes to logs/ in the Storm directory, regardless of where you launched the daemon (thanks haitaoyao)
 * Improved Clojure DSL: can emit maps and Tuples implement the appropriate interfaces to integrate with Clojure's seq functions (thanks schleyfox)
 * Added "ui.childopts" config (thanks ddillinger)
 * Bug fix: OutputCollector no longer assumes immutable inputs [NOTE: this was reverted in 0.7.2 because it conflicts with sending tuples to colocated tasks without serialization]
 * Bug fix: DRPC topologies now throw a proper error when no DRPC servers are configured instead of NPE (thanks danharvey)
 * Bug fix: Fix local mode so multiple topologies can be run on one LocalCluster
 * Bug fix: "storm supervisor" now uses supervisor.childopts instead of nimbus.childopts (thanks ddillinger)
 * Bug fix: supervisor.childopts and nimbus.childopts can now contain whitespace. Previously only the first token was taken from the string
 * Bug fix: Make TopologyContext "getThisTaskIndex" and "getComponentTasks" consistent
 * Bug fix: Fix NoNodeException that would pop up with task heartbeating under heavy load
 * Bug fix: Catch InterruptedExceptions appropriately in local mode so shutdown always works properly

## 0.6.2

 * Automatically delete old files in Nimbus's inbox. Configurable with "nimbus.cleanup.inbox.freq.secs" and "nimbus.inbox.jar.expiration.secs"
 * Redirect System.out and System.err to log4j
 * Added "topology.worker.child.opts" config, for topology-configurable worker options.
 * Use Netflix's Curator library for Zookeeper communication. Workers now reconnect to Zookeeper rather than crash when there's a disconnection.
 * Bug fix: DRPC server no longer hangs with too many concurrent requests. DPRC server now requires two ports: "drpc.port" and "drpc.invocations.port"
 * Bug fix: Multilang resources are now extracted from the relevant jar on the classpath when appropriate. Previously an error would be thrown if the resources/ dir was in a jar in local mode.
 * Bug fix: Fix race condition in unit testing where time simulation fails to detect that Storm cluster is waiting due to threads that are not alive
 * Bug fix: Fix deadlock in Nimbus that could be triggered by a kill command.

## 0.6.1

 * storm client "activate" and "deactivate" commands
 * storm client "rebalance" command
 * Nimbus will automatically detect and cleanup corrupt topologies (this would previously give an error of the form "file storm...ser cannot be found").
 * "storm" client will not run unless it's being used from a release. 
 * Topology jar path now passed in using a java property rather than an environment variable.
 * LD\_LIBRARY\_PATH environment variable is now set on worker processes appropriately.
 * Replaced jvyaml with snakeyaml. UTF-8 YAML files should now work properly. 
 * Upgraded httpclient, httpcore, and commons-codec dependencies.

## 0.6.0

 * New serialization system based on Kryo
 * Component and stream ids are now strings
 * Pluggable stream groupings
 * Storm now chooses an unused port for Zookeeper in local mode instead of crashing when 2181 was in use.
 * Better support for defining topologies in non-JVM languages. The Thrift structure for topologies now allows you to specify components using a Java class name and a list of arguments to that class's constructor.
 * Bug fix: errors during the preparation phase of spouts or bolts will be reported to the Storm UI 
 * Bug fix: Fixed bugs related to LinearDRPC topologies where the last bolt implements FinishedCallback 
 * Bug fix: String greater than 64K will now serialize properly 
 * Generalized type of anchors in OutputCollector methods to Collection from List. 
 * Improved logging throughout.
 * In the "worker.childopts" config, %ID% will be replaced by the worker port. 
 * Significant internal refactorings to clean up the codebase. 

## 0.5.4

 * LinearDRPCTopologyBuilder, a polished DRPC implementation, 
 * Improved custom serialization support. no longer need to provide "token" ids. 
 * Fallback on Java serialization by default. Can be turned off by setting "topology.fall.back.on.java.serialization" to false. 
 * Improved "storm kill" command. Can override the wait time with "-w" flag.
 * Display topology status in Storm UI
 * Changed Thrift namespace to avoid conflicts
 * Better error messages throughout
 * Storm UI port is configurable through "ui.port" 
 * Minor improvements to Clojure DSL 

## 0.5.3

 * Nimbus and supervisor daemons can now share a local dir. 
 * Greatly improved Clojure DSL for creating topologies.
 * Increased the default timeouts for startup of workers and tasks.
 * Added the commands "localconfvalue", "remoteconfvalue", and "repl" to the storm script.
 * Better error message when "storm jar" can't find the nimbus host in the configuration. 

## 0.5.2

 * No longer need any native dependencies to run Storm in local mode. Storm now uses a pure Java messaging system in local mode
 * Fixed logging configurations so that logging is no longer suppressed when including the Storm release jars on the classpath in local mode. 

## 0.5.1

 * Changed ISerialization's "accept" interface to not annotate the Class with the generic type
 * Made Config class implement Map and added helper methods for setting common configs
 
## 0.5.0
 
 * Initial release!<|MERGE_RESOLUTION|>--- conflicted
+++ resolved
@@ -1,10 +1,7 @@
 ## 0.10.0
-<<<<<<< HEAD
+ * STORM-728: Put emitted and transferred stats under correct columns
  * STORM-790: Log "task is null" instead of let worker died when task is null in transfer-fn
-=======
- * STORM-728: Put emitted and transferred stats under correct columns
  * STORM-752: [storm-redis] Clarify Redis*StateUpdater's expire is optional
->>>>>>> f0281ec8
  * STORM-786: KafkaBolt should ack tick tuples
  * STORM-512: KafkaBolt doesn't handle ticks properly
  * STORM-788: Fix key for process latencies
